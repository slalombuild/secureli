from typing import Optional

import pydantic

from secureli.abstractions.pre_commit import PreCommitAbstraction
from secureli.services.git_ignore import GitIgnoreService

<<<<<<< HEAD
supported_languages = ["C#", "Python", "Java", "Terraform", "TypeScript", "Go"]
=======
supported_languages = ["C#", "Python", "Java", "Terraform", "TypeScript", "JavaScript"]
>>>>>>> 5a4f0ea2


class LanguageMetadata(pydantic.BaseModel):
    version: str
    security_hook_id: Optional[str]


class LanguageSupportService:
    """
    Orchestrates a growing list of security best practices for languages. Installs
    them for the provided language.
    """

    def __init__(
        self,
        pre_commit_hook: PreCommitAbstraction,
        git_ignore: GitIgnoreService,
    ):
        self.git_ignore = git_ignore
        self.pre_commit_hook = pre_commit_hook

    def version_for_language(self, language: str) -> str:
        """
        May eventually grow to become a combination of pre-commit hook and other elements
        :param language: The language to determine the version of the current config
        :raises LanguageNotSupportedError if support for the language is not provided
        :return: The version of the current config for the provided language available for install
        """
        # For now, just a passthrough to pre-commit hook abstraction
        return self.pre_commit_hook.version_for_language(language)

    def apply_support(self, language: str) -> LanguageMetadata:
        """
        Applies Secure Build support for the provided language
        :param language: The language to provide support for
        :raises LanguageNotSupportedError if support for the language is not provided
        :return: Metadata including version of the language configuration that was just installed
        as well as a secret-detection hook ID, if present.
        """

        # Start by identifying and installing the appropriate pre-commit template (if we have one)
        install_result = self.pre_commit_hook.install(language)

        # Add .secureli/ to the gitignore folder if needed
        self.git_ignore.ignore_secureli_files()

        return LanguageMetadata(
            version=install_result.version_installed,
            security_hook_id=self.pre_commit_hook.secret_detection_hook_id(language),
        )<|MERGE_RESOLUTION|>--- conflicted
+++ resolved
@@ -5,11 +5,15 @@
 from secureli.abstractions.pre_commit import PreCommitAbstraction
 from secureli.services.git_ignore import GitIgnoreService
 
-<<<<<<< HEAD
-supported_languages = ["C#", "Python", "Java", "Terraform", "TypeScript", "Go"]
-=======
-supported_languages = ["C#", "Python", "Java", "Terraform", "TypeScript", "JavaScript"]
->>>>>>> 5a4f0ea2
+supported_languages = [
+    "C#",
+    "Python",
+    "Java",
+    "Terraform",
+    "TypeScript",
+    "JavaScript",
+    "Go",
+]
 
 
 class LanguageMetadata(pydantic.BaseModel):
