from pathlib import Path
from typing import Callable, Iterable, Optional, Any

import pydantic
import yaml
from secureli.abstractions.echo import EchoAbstraction

import secureli.repositories.secureli_config as SecureliConfig
from secureli.abstractions.pre_commit import PreCommitAbstraction
from secureli.resources.slugify import slugify
from secureli.services.git_ignore import GitIgnoreService
from secureli.services.language_config import LanguageConfigService
from secureli.utilities.hash import hash_config

supported_languages = [
    "C#",
    "Python",
    "Java",
    "Terraform",
    "TypeScript",
    "JavaScript",
    "Go",
    "Swift",
]


class LanguageMetadata(pydantic.BaseModel):
    version: str
    security_hook_id: Optional[str]


class ValidateConfigResult(pydantic.BaseModel):
    """
    The results of calling validate_config
    """

    successful: bool
    output: str


class Repo(pydantic.BaseModel):
    """A repository containing pre-commit hooks"""

    repo: str
    revision: str
    hooks: list[str]


class HookConfiguration(pydantic.BaseModel):
    """A simplified pre-commit configuration representation for logging purposes"""

    repos: list[Repo]


class LanguageLinterWriteResult(pydantic.BaseModel):
    """Results from installing langauge specific configs for pre-commit hooks"""

    num_successful: int
    num_non_success: int
    non_success_messages: list[str]


class UnexpectedReposResult(pydantic.BaseModel):
    """
    The result of checking for unexpected repos in config
    """

    missing_repos: Optional[list[str]] = []
    unexpected_repos: Optional[list[str]] = []


class LinterConfigData(pydantic.BaseModel):
    """
    Represents the structure of a linter config file
    """

    filename: str
    settings: Any


class LinterConfig(pydantic.BaseModel):
    language: str
    linter_data: list[LinterConfigData]


class BuildConfigResult(pydantic.BaseModel):
    """Result about building config for all laguages"""

    successful: bool
    languages_added: list[str]
    config_data: dict
    linter_configs: list[LinterConfig]
    version: str


class LanguageSupportService:
    """
    Orchestrates a growing list of security best practices for languages. Installs
    them for the provided language.
    """

    def __init__(
        self,
        pre_commit_hook: PreCommitAbstraction,
        language_config: LanguageConfigService,
        git_ignore: GitIgnoreService,
        data_loader: Callable[[str], str],
        echo: EchoAbstraction,
    ):
        self.git_ignore = git_ignore
        self.pre_commit_hook = pre_commit_hook
        self.language_config = language_config
        self.data_loader = data_loader
        self.echo = echo

    def apply_support(
        self,
        languages: list[str],
        language_config_result: BuildConfigResult,
        overwrite_pre_commit: bool,
    ) -> LanguageMetadata:
        """
        Applies Secure Build support for the provided languages
        :param languages: list of languages to provide support for
<<<<<<< HEAD
        :param language_config_result: resulting config from language hook detection
        :param overwrite_pre_commit: flag to determine if config should overwrite or append to config file
        :raises LanguageNotSupportedError if support for the language is not provided
=======
        :raises LanguageNotSupportedError if support for any language is not provided
>>>>>>> 34087c92
        :return: Metadata including version of the language configuration that was just installed
        as well as a secret-detection hook ID, if present.
        """

        path_to_pre_commit_file = Path(
            SecureliConfig.FOLDER_PATH / ".pre-commit-config.yaml"
        )

        if len(language_config_result.linter_configs) > 0:
            self._write_pre_commit_configs(language_config_result.linter_configs)

        pre_commit_file_mode = "w" if overwrite_pre_commit else "a"
        with open(path_to_pre_commit_file, pre_commit_file_mode) as f:
            data = (
                language_config_result.config_data
                if overwrite_pre_commit
                else language_config_result.config_data["repos"]
            )
            f.write(yaml.dump(data))

        # Add .secureli/ to the gitignore folder if needed
        self.git_ignore.ignore_secureli_files()

        return LanguageMetadata(
            version=language_config_result.version,
            security_hook_id=self.secret_detection_hook_id(languages),
        )

    def secret_detection_hook_id(self, languages: list[str]) -> Optional[str]:
        """
        Checks the configuration of the provided language to determine if any configured
        hooks are usable for init-time secrets detection. These supported hooks are derived
        from secrets_detecting_repos.yaml in the resources
        :param languages: list of languages to check support for
        :return: The hook ID to use for secrets analysis if supported, otherwise None.
        """
        # lint_languages param can be an empty set since we only need secrets detection hooks
        language_config = self._build_pre_commit_config(languages, [])
        config = language_config.config_data
        secrets_detecting_repos_data = self.data_loader(
            "pre-commit/secrets_detecting_repos.yaml"
        )
        secrets_detecting_repos = yaml.safe_load(secrets_detecting_repos_data)

        # Make sure the repos and configuration don't care about case sensitivity
        all_repos = config.get("repos", [])
        repos = [repo["repo"].lower() for repo in all_repos]
        secrets_detecting_repos = {
            repo.lower(): key for repo, key in secrets_detecting_repos.items()
        }
        secrets_detecting_repos_in_config = [
            repo for repo in repos if repo in secrets_detecting_repos
        ]
        if not secrets_detecting_repos_in_config:
            return None

        # We've identified which repos we have in our configuration that detect secrets. But we
        # don't need the repo, we need the hook ID. And just because we have the repo, doesn't mean we
        # have the hook configured.
        for repo_name in secrets_detecting_repos_in_config:
            repo_config = [
                repo for repo in all_repos if repo["repo"].lower() == repo_name
            ][0]
            repo_hook_ids = [hook["id"] for hook in repo_config.get("hooks", [])]
            secrets_detecting_hooks = [
                hook_id
                for hook_id in repo_hook_ids
                if hook_id in secrets_detecting_repos[repo_name]
            ]
            if secrets_detecting_hooks:
                return secrets_detecting_hooks[0]

        return None

    def get_configuration(self, languages: list[str]) -> HookConfiguration:
        """
        Creates a basic, serializable configuration out of the combined specified language config
        :param languages: list of languages to get config for.
        :return: A serializable Configuration model
        """
        config = self._build_pre_commit_config(languages, set(languages)).config_data

        def create_repo(raw_repo: dict) -> Repo:
            return Repo(
                repo=raw_repo.get("repo", "unknown"),
                revision=raw_repo.get("rev", "unknown"),
                hooks=[hook.get("id", "unknown") for hook in raw_repo.get("hooks", [])],
            )

        repos = [create_repo(raw_repo) for raw_repo in config.get("repos", [])]
        return HookConfiguration(repos=repos)

    def _build_pre_commit_config(
        self, languages: list[str], lint_languages: Iterable[str]
    ) -> BuildConfigResult:
        """
        Builds the final .pre-commit-config.yaml from all supported repo languages. Also returns any and all
        linter configuration data.
        :param languages: list of languages to get calculated configuration for.
        :param lint_languages: list of languages to add lint pre-commit hooks for.
        :return: BuildConfigResult
        """
        config_data = []
        successful_languages: list[str] = []
        linter_configs: list[LinterConfig] = []
        config_languages = [*languages, "base"]
        config_lint_languages = [*lint_languages, "base"]

        for language in config_languages:
            include_linter = language in config_lint_languages
            result = self.language_config.get_language_config(language, include_linter)
            if result.config_data:
                successful_languages.append(language)
                linter_configs.append(
                    LinterConfig(
                        language=language, linter_data=result.linter_config.linter_data
                    )
                ) if result.linter_config.successful else None
                data = yaml.safe_load(result.config_data)
                config_data += data["repos"] or []

        config = {"repos": config_data}
        version = hash_config(yaml.dump(config))

        return BuildConfigResult(
            successful=True if len(config_data) > 0 else False,
            languages_added=successful_languages,
            config_data=config,
            version=version,
            linter_configs=linter_configs,
        )

    def _write_pre_commit_configs(
        self,
        all_linter_configs: list[LinterConfig],
    ) -> None:
        """
        Install any config files for given language to support any pre-commit commands.
        i.e. Javascript ESLint requires a .eslintrc file to sufficiently use plugins and allow
        for further customization for repo's flavor of Javascript
        :param all_linter_configs: the applicable linter configs to create config files for in the repo
        """

        linter_config_data = [
            (linter_data, config.language)
            for config in all_linter_configs
            for linter_data in config.linter_data
        ]

        for config, language in linter_config_data:
            try:
                with open(Path(SecureliConfig.FOLDER_PATH / config.filename), "w") as f:
                    f.write(yaml.dump(config.settings))
            except:
                self.echo.warning(
                    f"Failed to write {config.filename} config file for {language}"
                )<|MERGE_RESOLUTION|>--- conflicted
+++ resolved
@@ -122,13 +122,9 @@
         """
         Applies Secure Build support for the provided languages
         :param languages: list of languages to provide support for
-<<<<<<< HEAD
         :param language_config_result: resulting config from language hook detection
         :param overwrite_pre_commit: flag to determine if config should overwrite or append to config file
         :raises LanguageNotSupportedError if support for the language is not provided
-=======
-        :raises LanguageNotSupportedError if support for any language is not provided
->>>>>>> 34087c92
         :return: Metadata including version of the language configuration that was just installed
         as well as a secret-detection hook ID, if present.
         """
