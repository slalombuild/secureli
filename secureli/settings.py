--- conflicted
+++ resolved
@@ -39,11 +39,8 @@
     echo: repo_settings.EchoSettings = repo_settings.EchoSettings()
     language_support: LanguageSupportSettings = LanguageSupportSettings()
     telemetry: repo_settings.TelemetrySettings = repo_settings.TelemetrySettings()
-<<<<<<< HEAD
     scan_patterns: repo_settings.CustomScanSettings = repo_settings.CustomScanSettings()
-=======
     pii_scanner: repo_settings.PiiScannerSettings = repo_settings.PiiScannerSettings()
->>>>>>> b48109c3
 
     class Config:
         env_file_encoding = "utf-8"
