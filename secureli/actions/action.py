from abc import ABC
from enum import Enum
from pathlib import Path
from typing import Optional

import pydantic

from secureli.abstractions.echo import EchoAbstraction, Color
<<<<<<< HEAD
from secureli.abstractions.pre_commit import InstallFailedError
=======
from secureli.abstractions.pre_commit import (
    InstallFailedError,
)
>>>>>>> 5ab702ba
from secureli.repositories.secureli_config import (
    SecureliConfig,
    SecureliConfigRepository,
    VerifyConfigOutcome,
)
from secureli.repositories.settings import SecureliRepository
from secureli.services.language_analyzer import LanguageAnalyzerService, AnalyzeResult
from secureli.services.language_config import LanguageNotSupportedError
from secureli.services.language_support import LanguageSupportService
from secureli.services.scanner import ScannerService, ScanMode
from secureli.services.updater import UpdaterService


class VerifyOutcome(str, Enum):
    INSTALL_CANCELED = "install-canceled"
    INSTALL_FAILED = "install-failed"
    INSTALL_SUCCEEDED = "install-succeeded"
    UPGRADE_CANCELED = "upgrade-canceled"
    UPGRADE_SUCCEEDED = "upgrade-succeeded"
    UPGRADE_FAILED = "upgrade-failed"
    UPDATE_CANCELED = "update-canceled"
    UPDATE_SUCCEEDED = "update-succeeded"
    UPDATE_FAILED = "update-failed"
    UP_TO_DATE = "up-to-date"


class VerifyResult(pydantic.BaseModel):
    """
    The outcomes of performing verification. Actions can use these results
    to decide whether to proceed with their post-initialization actions or not.
    """

    outcome: VerifyOutcome
    config: Optional[SecureliConfig] = None
    analyze_result: Optional[AnalyzeResult] = None


class ActionDependencies:
    """
    Consolidates a growing set of common dependencies so Action adopters can
    focus on their own direct dependencies, while requesting and providing
    this object to the base class.
    """

    def __init__(
        self,
        echo: EchoAbstraction,
        language_analyzer: LanguageAnalyzerService,
        language_support: LanguageSupportService,
        scanner: ScannerService,
        secureli_config: SecureliConfigRepository,
        settings: SecureliRepository,
        updater: UpdaterService,
    ):
        self.echo = echo
        self.language_analyzer = language_analyzer
        self.language_support = language_support
        self.scanner = scanner
        self.secureli_config = secureli_config
        self.settings = settings
        self.updater = updater


class Action(ABC):
    """The base Action class for any action that can analyze, install and update seCureLI's configuration."""

    def __init__(self, action_deps: ActionDependencies):
        self.action_deps = action_deps

    def verify_install(
        self, folder_path: Path, reset: bool, always_yes: bool
    ) -> VerifyResult:
        """
        Installs, upgrades or verifies the current seCureLI installation
        :param folder_path: The folder path to initialize the repo for
        :param reset: If true, disregard existing configuration and start fresh
        :param always_yes: Assume "Yes" to all prompts
        """

        if self.action_deps.secureli_config.verify() == VerifyConfigOutcome.OUT_OF_DATE:
            update_config = self._update_secureli_config_only(always_yes)
            if update_config.outcome != VerifyOutcome.UPDATE_SUCCEEDED:
                self.action_deps.echo.error(f"seCureLI could not be verified.")
                return VerifyResult(
                    outcome=update_config.outcome,
                )

        config = SecureliConfig() if reset else self.action_deps.secureli_config.load()

        if not config.languages or not config.version_installed:
            return self._install_secureli(folder_path, always_yes)
        else:
            self.action_deps.echo.print(
                f"seCureLI is installed and up-to-date (languages = {config.languages})"
            )
            return VerifyResult(
                outcome=VerifyOutcome.UP_TO_DATE,
                config=config,
            )

    def _install_secureli(self, folder_path: Path, always_yes: bool) -> VerifyResult:
        """
        Installs seCureLI into the given folder path and returns the new configuration
        :param folder_path: The folder path to initialize the repo for
        :param always_yes: Assume "Yes" to all prompts
        :return: The new SecureliConfig after install or None if installation did not complete
        """
        self.action_deps.echo.print("seCureLI has not been setup yet.")
        response = always_yes or self.action_deps.echo.confirm(
            "Initialize seCureLI now?",
            default_response=True,
        )
        if not response:
            self.action_deps.echo.error("User canceled install process")
            return VerifyResult(
                outcome=VerifyOutcome.INSTALL_CANCELED,
            )

        try:
            analyze_result = self.action_deps.language_analyzer.analyze(folder_path)

            if analyze_result.skipped_files:
                self.action_deps.echo.warning(
                    f"Skipping {len(analyze_result.skipped_files)} file(s):"
                )
            for skipped_file in analyze_result.skipped_files:
                self.action_deps.echo.warning(f"- {skipped_file.error_message}")

            if not analyze_result.language_proportions:
                raise ValueError("No supported languages found in current repository")

            self.action_deps.echo.print("Detected the following languages:")
            for language, percentage in analyze_result.language_proportions.items():
                self.action_deps.echo.print(
                    f"- {language}: {percentage:.0%}", color=Color.MAGENTA, bold=True
                )
            languages = list(analyze_result.language_proportions.keys())
            self.action_deps.echo.print(f"Overall Detected Languages: {languages}")

            metadata = self.action_deps.language_support.apply_support(languages)

        except (ValueError, LanguageNotSupportedError, InstallFailedError) as e:
            self.action_deps.echo.error(
                f"seCureLI could not be installed due to an error: {str(e)}"
            )
            return VerifyResult(
                outcome=VerifyOutcome.INSTALL_FAILED,
            )

        config = SecureliConfig(
            languages=languages,
            version_installed=metadata.version,
        )
        self.action_deps.secureli_config.save(config)

        # Create seCureLI pre-commit hook with invocation of `secureli scan`
        self.action_deps.updater.pre_commit.install(folder_path)

        if secret_test_id := metadata.security_hook_id:
            self.action_deps.echo.print(
                f"{config.languages} supports secrets detection; running {secret_test_id}."
            )

            scan_result = self.action_deps.scanner.scan_repo(
                folder_path, ScanMode.ALL_FILES, specific_test=secret_test_id
            )

            self.action_deps.echo.print(f"{scan_result.output}")

        else:
            self.action_deps.echo.warning(
                f"{config.languages} does not support secrets detection, skipping"
            )

        self.action_deps.echo.print(
            f"seCureLI has been installed successfully (languages = {config.languages})"
        )

        return VerifyResult(
            outcome=VerifyOutcome.INSTALL_SUCCEEDED,
            config=config,
            analyze_result=analyze_result,
        )

    def _update_secureli(self, always_yes: bool):
        """
        Prompts the user to update to the latest secureli install.
        :param always_yes: Assume "Yes" to all prompts
        :return: Outcome of update
        """
        update_prompt = "Would you like to update your pre-commit configuration to the latest secureli config?\n"
        update_prompt += "This will reset any manual changes that may have been made to the .pre-commit-config.yaml file.\n"
        update_prompt += "Proceed?"
        update_confirmed = always_yes or self.action_deps.echo.confirm(
            update_prompt, default_response=True
        )

        if not update_confirmed:
            self.action_deps.echo.print("\nUpdate declined.\n")
            return VerifyResult(outcome=VerifyOutcome.UPDATE_CANCELED)

        update_result = self.action_deps.updater.update()
        details = update_result.output
        self.action_deps.echo.print(details)

        if update_result.successful:
            return VerifyResult(outcome=VerifyOutcome.UPDATE_SUCCEEDED)
        else:
            return VerifyResult(outcome=VerifyOutcome.UPDATE_FAILED)

    def _update_secureli_config_only(self, always_yes: bool) -> VerifyResult:
        self.action_deps.echo.print("seCureLI is using an out-of-date config.")
        response = always_yes or self.action_deps.echo.confirm(
            "Update config only now?",
            default_response=True,
        )
        if not response:
            self.action_deps.echo.error("User canceled update process")
            return VerifyResult(
                outcome=VerifyOutcome.UPDATE_CANCELED,
            )

        try:
            updated_config = self.action_deps.secureli_config.update()
            self.action_deps.secureli_config.save(updated_config)

            return VerifyResult(outcome=VerifyOutcome.UPDATE_SUCCEEDED)
        except:
            return VerifyResult(outcome=VerifyOutcome.UPDATE_FAILED)<|MERGE_RESOLUTION|>--- conflicted
+++ resolved
@@ -6,13 +6,9 @@
 import pydantic
 
 from secureli.abstractions.echo import EchoAbstraction, Color
-<<<<<<< HEAD
-from secureli.abstractions.pre_commit import InstallFailedError
-=======
 from secureli.abstractions.pre_commit import (
     InstallFailedError,
 )
->>>>>>> 5ab702ba
 from secureli.repositories.secureli_config import (
     SecureliConfig,
     SecureliConfigRepository,
