--- conflicted
+++ resolved
@@ -8,12 +8,8 @@
 from secureli.actions.action import Action, ActionDependencies
 
 from rich.progress import Progress
-
-<<<<<<< HEAD
 from secureli.modules.shared.models.logging import LogAction
 
-=======
->>>>>>> 0ae6955b
 
 class UpdateAction(Action):
     def __init__(
