import json
import sys
from pathlib import Path
from time import time
from typing import Optional
from git import Repo

from secureli.modules.shared.abstractions.echo import EchoAbstraction
from secureli.actions import action
from secureli.modules.shared.abstractions.repo import GitRepo
from secureli.modules.shared.models.exit_codes import ExitCode
from secureli.modules.shared.models.install import VerifyOutcome, VerifyResult
from secureli.modules.shared.models.logging import LogAction
from secureli.modules.shared.models.publish_results import PublishResultsOption
from secureli.modules.shared.models.result import Result
from secureli.modules.observability.observability_services.logging import LoggingService
from secureli.modules.core.core_services.scanner import HooksScannerService
from secureli.modules.pii_scanner.pii_scanner import PiiScannerService
from secureli.modules.shared.models.scan import ScanMode, ScanResult
from secureli.settings import Settings
from secureli.modules.shared import utilities

ONE_WEEK_IN_SECONDS: int = 7 * 24 * 60 * 60


class ScanAction(action.Action):
    """The action for the secureli `scan` command, orchestrating services and outputs results"""

    """Any verification outcomes that would cause us to not proceed to scan."""
    halting_outcomes = [
        VerifyOutcome.INSTALL_FAILED,
        VerifyOutcome.INSTALL_CANCELED,
    ]

    def __init__(
        self,
        action_deps: action.ActionDependencies,
        echo: EchoAbstraction,
        logging: LoggingService,
<<<<<<< HEAD
        hooks_scanner: HooksScannerService,
        pii_scanner: PiiScannerService,
=======
        scanner: ScannerService,
        git_repo: GitRepo,
>>>>>>> fbd983db
    ):
        super().__init__(action_deps)
        self.hooks_scanner = hooks_scanner
        self.pii_scanner = pii_scanner
        self.echo = echo
        self.logging = logging
        self.git_repo = git_repo

    def _check_secureli_hook_updates(self, folder_path: Path) -> VerifyResult:
        """
        Queries repositories referenced by pre-commit hooks to check
        if we have the latest revisions listed in the .pre-commit-config.yaml file
        :param folder_path: The folder path containing the .secureli/ folder
        """

        self.action_deps.echo.info("Checking for pre-commit hook updates...")
        pre_commit_config = self.hooks_scanner.pre_commit.get_pre_commit_config(
            folder_path
        )

        repos_to_update = self.hooks_scanner.pre_commit.check_for_hook_updates(
            pre_commit_config
        )

        if not repos_to_update:
            self.action_deps.echo.print("No hooks to update")
            return VerifyResult(outcome=VerifyOutcome.UP_TO_DATE)

        for repo, revs in repos_to_update.items():
            self.action_deps.echo.debug(
                f"Found update for {repo}: {revs.oldRev} -> {revs.newRev}"
            )
        self.action_deps.echo.warning(
            "You have out-of-date pre-commit hooks. Run `secureli update` to update them."
        )
        # Since we don't actually perform the updates here, return an outcome of UPDATE_CANCELLED
        return VerifyResult(outcome=VerifyOutcome.UPDATE_CANCELED)

    def publish_results(
        self,
        publish_results_condition: PublishResultsOption,
        action_successful: bool,
        log_str: str,
    ):
        """
        Publish the results of the scan to the configured observability platform
        :param publish_results_condition: When to publish the results of the scan to the configured observability platform
        :param action_successful: Whether we should publish a success or failure
        :param log_str: a string to be POSTed to backend instrumentation
        """
        if publish_results_condition == PublishResultsOption.ALWAYS or (
            publish_results_condition == PublishResultsOption.ON_FAIL
            and not action_successful
        ):
            result = utilities.post_log(log_str, Settings())
            self.echo.debug(result.result_message)

            if result.result == Result.SUCCESS:
                self.logging.success(LogAction.publish)
            else:
                self.logging.failure(LogAction.publish, result.result_message)

    def get_commited_files(self, scan_mode: ScanMode) -> list[Path]:
        """
        Attempts to build a list of commited files for use in language detection if
        the user is scanning staged files for an existing installation
        :param scan_mode: Determines which files are scanned in the repo (i.e. staged only or all)
        :returns: a list of Path objects for the commited files
        """
        config = self.get_secureli_config(reset=False)
        installed = bool(config.languages and config.version_installed)

        if not installed or scan_mode != ScanMode.STAGED_ONLY:
            return None
        try:
            committed_files = self.git_repo.get_commit_diff()
            return [Path(file) for file in committed_files]
        except:
            return None

    def scan_repo(
        self,
        folder_path: Path,
        scan_mode: ScanMode,
        always_yes: bool,
        publish_results_condition: PublishResultsOption = PublishResultsOption.NEVER,
        specific_test: Optional[str] = None,
        files: Optional[str] = None,
    ):
        """
        Scans the given directory, or offers to go through initialization if that has not
        been completed yet. Also detects if we're out of date with seCureLI's config
        for the language and offers to upgrade (though continues on if the user says no)
        :param folder_path: The folder path to initialize the repo for
        :param scan_mode: How we should scan the files in the repo (i.e. staged only or all)
        :param always_yes: Assume "Yes" to all prompts
        :param specific_test: If set, limits scanning to the single pre-commit hook.
        Otherwise, scans with all hooks.
        """

        scan_files = [Path(file) for file in files or []] or self.get_commited_files(
            scan_mode
        )
        verify_result = self.verify_install(
            folder_path,
            False,
            always_yes,
            scan_files,
        )

        # Check if pre-commit hooks are up-to-date
        secureli_config = self.action_deps.secureli_config.load()
        now: int = int(time())
        if (secureli_config.last_hook_update_check or 0) + ONE_WEEK_IN_SECONDS < now:
            self._check_secureli_hook_updates(folder_path)
            secureli_config.last_hook_update_check = now
            self.action_deps.secureli_config.save(secureli_config)

        if verify_result.outcome in self.halting_outcomes:
            return

        # Execute PII scan (unless `specific_test` is provided, in which case it will be for a hook below)
        pii_scan_result: ScanResult | None = None
        if not specific_test:
            pii_scan_result = self.pii_scanner.scan_repo(
                folder_path, scan_mode, files=files
            )

        # Execute hooks
        hooks_scan_result = self.hooks_scanner.scan_repo(
            folder_path, scan_mode, specific_test, files=files
        )

        scan_result = utilities.merge_scan_results([pii_scan_result, hooks_scan_result])

        details = scan_result.output or "Unknown output during scan"
        self.echo.print(details)

        failure_count = len(scan_result.failures)
        scan_result_failures_json_string = json.dumps(
            [ob.__dict__ for ob in scan_result.failures]
        )

        individual_failure_count = utilities.convert_failures_to_failure_count(
            scan_result.failures
        )

        log_data = (
            self.logging.success(LogAction.scan)
            if scan_result.successful
            else self.logging.failure(
                LogAction.scan,
                scan_result_failures_json_string,
                failure_count,
                individual_failure_count,
            )
        )
        self.publish_results(
            publish_results_condition,
            action_successful=scan_result.successful,
            log_str=log_data.json(exclude_none=True),
        )
        if scan_result.successful:
            self.echo.print("Scan executed successfully and detected no issues!")
        else:
            sys.exit(ExitCode.SCAN_ISSUES_DETECTED.value)<|MERGE_RESOLUTION|>--- conflicted
+++ resolved
@@ -37,13 +37,9 @@
         action_deps: action.ActionDependencies,
         echo: EchoAbstraction,
         logging: LoggingService,
-<<<<<<< HEAD
         hooks_scanner: HooksScannerService,
         pii_scanner: PiiScannerService,
-=======
-        scanner: ScannerService,
         git_repo: GitRepo,
->>>>>>> fbd983db
     ):
         super().__init__(action_deps)
         self.hooks_scanner = hooks_scanner
