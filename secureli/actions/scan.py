import json
import sys
from pathlib import Path
from time import time
from typing import Optional

from secureli.modules.custom_scanners.custom_scans import CustomScannersService
from secureli.actions import action
from secureli.modules.shared.abstractions.repo import GitRepo
from secureli.modules.shared.models.exit_codes import ExitCode
from secureli.modules.shared.models import install
from secureli.modules.shared.models.logging import LogAction
from secureli.modules.shared.models.publish_results import PublishResultsOption
from secureli.modules.shared.models.result import Result
from secureli.modules.core.core_services.hook_scanner import HooksScannerService
from secureli.modules.shared.models.scan import ScanMode
from secureli.settings import Settings
from secureli.modules.shared import utilities

ONE_WEEK_IN_SECONDS: int = 7 * 24 * 60 * 60


class ScanAction(action.Action):
    """The action for the secureli `scan` command, orchestrating services and outputs results"""

    """Any verification outcomes that would cause us to not proceed to scan."""
    halting_outcomes = [
        install.VerifyOutcome.INSTALL_FAILED,
        install.VerifyOutcome.INSTALL_CANCELED,
        install.VerifyOutcome.UPDATE_FAILED,
        install.VerifyOutcome.UPDATE_CANCELED,
    ]

    def __init__(
        self,
        action_deps: action.ActionDependencies,
        hooks_scanner: HooksScannerService,
        custom_scanners: CustomScannersService,
        git_repo: GitRepo,
    ):
        super().__init__(action_deps)
        self.hooks_scanner = hooks_scanner
        self.custom_scanners = custom_scanners
        self.git_repo = git_repo

    def publish_results(
        self,
        publish_results_condition: PublishResultsOption,
        action_successful: bool,
        log_str: str,
    ):
        """
        Publish the results of the scan to the configured observability platform
        :param publish_results_condition: When to publish the results of the scan to the configured observability platform
        :param action_successful: Whether we should publish a success or failure
        :param log_str: a string to be POSTed to backend instrumentation
        """
        if publish_results_condition == PublishResultsOption.ALWAYS or (
            publish_results_condition == PublishResultsOption.ON_FAIL
            and not action_successful
        ):
            result = utilities.post_log(log_str, Settings())
            self.action_deps.echo.debug(result.result_message)

            if result.result == Result.SUCCESS:
                self.action_deps.logging.success(LogAction.publish)
            else:
                self.action_deps.logging.failure(
                    LogAction.publish, result.result_message
                )

    def scan_repo(
        self,
        folder_path: Path,
        scan_mode: ScanMode,
        always_yes: bool,
        publish_results_condition: PublishResultsOption = PublishResultsOption.NEVER,
        specific_test: Optional[str] = None,
        files: Optional[str] = None,
    ):
        """
        Scans the given directory, or offers to go through initialization if that has not
        been completed yet. Also detects if we're out of date with seCureLI's config
        for the language and offers to upgrade (though continues on if the user says no)
        :param folder_path: The folder path to initialize the repo for
        :param scan_mode: How we should scan the files in the repo (i.e. staged only or all)
        :param always_yes: Assume "Yes" to all prompts
<<<<<<< HEAD
        :param specific_test: If set, limits scanning to the single pre-commit hook or custom scan.
        Otherwise, scans with all hooks and custom scans.
=======
        :param specific_test: If set, limits scanning to the single pre-commit hook.
        :param files: If set, scans only the files provided.
        Otherwise, scans with all hooks.
>>>>>>> 730fe096
        """

        scan_files = [Path(file) for file in files or []] or self._get_commited_files(
            scan_mode
        )
        verify_result = self.verify_install(
            folder_path,
            False,
            always_yes,
            scan_files,
            action_source=install.ActionSource.SCAN,
        )

        # Check if pre-commit hooks are up-to-date
        secureli_config = self.action_deps.secureli_config.load()
        now: int = int(time())
        if (secureli_config.last_hook_update_check or 0) + ONE_WEEK_IN_SECONDS < now:
            self._check_secureli_hook_updates(folder_path)
            secureli_config.last_hook_update_check = now
            self.action_deps.secureli_config.save(secureli_config)

        if verify_result.outcome in self.halting_outcomes:
            return

        # Execute custom scans
        custom_scan_results = None
        custom_scan_results = self.custom_scanners.scan_repo(
            folder_path, scan_mode, specific_test, files=files
        )

        """
        Execute hooks only if no custom scan results were returned or if running all scans.
        If a hook and custom scan exist with the same id, only the custom scan will run.
        Without this check, if we specify a non-existant pre-commit hook id but a valid custom scan id,
        the final result won't be succesful as the pre-commit command will exit with return code 1.
        """
        hooks_scan_results = None
        if custom_scan_results is None or specific_test is None:
            hooks_scan_results = self.hooks_scanner.scan_repo(
                folder_path, scan_mode, specific_test, files=files
            )

        scan_result = utilities.merge_scan_results(
            [custom_scan_results, hooks_scan_results]
        )

        details = scan_result.output or "Unknown output during scan"
        self.action_deps.echo.print(details)

        failure_count = len(scan_result.failures)
        scan_result_failures_json_string = json.dumps(
            [ob.__dict__ for ob in scan_result.failures]
        )

        individual_failure_count = utilities.convert_failures_to_failure_count(
            scan_result.failures
        )

        log_data = (
            self.action_deps.logging.success(LogAction.scan)
            if scan_result.successful
            else self.action_deps.logging.failure(
                LogAction.scan,
                scan_result_failures_json_string,
                failure_count,
                individual_failure_count,
            )
        )
        self.publish_results(
            publish_results_condition,
            action_successful=scan_result.successful,
            log_str=log_data.json(exclude_none=True),
        )
        if scan_result.successful:
            self.action_deps.echo.print(
                "Scan executed successfully and detected no issues!"
            )
        else:
            sys.exit(ExitCode.SCAN_ISSUES_DETECTED.value)

    def _check_secureli_hook_updates(self, folder_path: Path) -> install.VerifyResult:
        """
        Queries repositories referenced by pre-commit hooks to check
        if we have the latest revisions listed in the .pre-commit-config.yaml file
        :param folder_path: The folder path containing the .secureli/ folder
        """

        self.action_deps.echo.info("Checking for pre-commit hook updates...")
        pre_commit_config = self.hooks_scanner.pre_commit.get_pre_commit_config(
            folder_path
        )

        repos_to_update = self.hooks_scanner.pre_commit.check_for_hook_updates(
            pre_commit_config
        )

        if not repos_to_update:
            self.action_deps.echo.print("No hooks to update")
            return install.VerifyResult(outcome=install.VerifyOutcome.UP_TO_DATE)

        for repo, revs in repos_to_update.items():
            self.action_deps.echo.debug(
                f"Found update for {repo}: {revs.oldRev} -> {revs.newRev}"
            )
        self.action_deps.echo.warning(
            "You have out-of-date pre-commit hooks. Run `secureli update` to update them."
        )
        # Since we don't actually perform the updates here, return an outcome of UPDATE_CANCELLED
        return install.VerifyResult(outcome=install.VerifyOutcome.UPDATE_CANCELED)

    def _get_commited_files(self, scan_mode: ScanMode) -> list[Path]:
        """
        Attempts to build a list of commited files for use in language detection if
        the user is scanning staged files for an existing installation
        :param scan_mode: Determines which files are scanned in the repo (i.e. staged only or all)
        :returns: a list of Path objects for the commited files
        """
        config = self.get_secureli_config(reset=False)
        installed = bool(config.languages and config.version_installed)

        if not installed or scan_mode != ScanMode.STAGED_ONLY:
            return None
        try:
            committed_files = self.git_repo.get_commit_diff()
            return [Path(file) for file in committed_files]
        except:
            return None<|MERGE_RESOLUTION|>--- conflicted
+++ resolved
@@ -85,14 +85,9 @@
         :param folder_path: The folder path to initialize the repo for
         :param scan_mode: How we should scan the files in the repo (i.e. staged only or all)
         :param always_yes: Assume "Yes" to all prompts
-<<<<<<< HEAD
         :param specific_test: If set, limits scanning to the single pre-commit hook or custom scan.
-        Otherwise, scans with all hooks and custom scans.
-=======
-        :param specific_test: If set, limits scanning to the single pre-commit hook.
         :param files: If set, scans only the files provided.
         Otherwise, scans with all hooks.
->>>>>>> 730fe096
         """
 
         scan_files = [Path(file) for file in files or []] or self._get_commited_files(
