# This workflow will install Python dependencies, run tests and lint with a single version of Python
# For more information see: https://docs.github.com/en/actions/automating-builds-and-tests/building-and-testing-python
# These jobs are specifically designed to test the codebase
# and ensure that basic contributing from both mac and windows will work

name: Build & Test

on:
  push:
    branches-ignore: [ main ]
  workflow_call:


jobs:
  build-windows:
    name: Windows
    runs-on: windows-latest
    steps:
      - uses: actions/checkout@v4

      - name: Set up Poetry
        run: pip install poetry

      - name: Set up Python 3.9
        id: setup-python
        uses: actions/setup-python@v5
        with:
          python-version: "3.9"
          cache: 'poetry'

      - name: Set Up Project
        run: |
          poetry install

      - name: Run Tests
        run: |
          poetry run poe precommit
        # Both of these lines error when run on a windows image, more research required as to why
          # poetry run poe coverage
          # poetry run secureli build


  build-linux:
    name: Linux
    runs-on: ubuntu-latest
    steps:
      - uses: actions/checkout@v4
        with:
          fetch-depth: 0

      - name: Validate Branch name
        run: ./scripts/get-current-branch.sh

      - name: Set up Poetry
        run: pip install poetry

      - name: Set up Python 3.9
        id: setup-python
        uses: actions/setup-python@v5
        with:
          python-version: "3.9"
          cache: 'poetry'

      - name: Set Up Project
        run: |
          poetry install

      - name: Install BATS for e2e tests
<<<<<<< HEAD
        uses: bats-core/bats-action@1.5.5
=======
        uses: bats-core/bats-action@1.5.6
>>>>>>> 0d0ef856
        with:
          support-path: ${{ github.workspace }}/bats-core/bats-support
          assert-path: ${{ github.workspace }}/bats-core/bats-assert
          detik-path: ${{ github.workspace }}/bats-core/bats-detik
          file-path: ${{ github.workspace }}/bats-core/bats-file

      - name: Run Tests
        env:
          BATS_LIBS_ROOT: ${{ github.workspace }}/bats-core
        run: |
          poetry run poe precommit
          poetry run poe coverage
          poetry run secureli build
          poetry run poe e2e


  secureli-release-noop:
    name: Release Test
    needs: [ build-linux, build-windows ]
    if: github.ref != 'refs/heads/main'
    runs-on: ubuntu-latest
    concurrency: release
    steps:
      - uses: actions/checkout@v4
        with:
          fetch-depth: 0

      - name: Python Semantic Release
        uses: relekang/python-semantic-release@master
        with:
          root_options: -vv --noop<|MERGE_RESOLUTION|>--- conflicted
+++ resolved
@@ -66,11 +66,7 @@
           poetry install
 
       - name: Install BATS for e2e tests
-<<<<<<< HEAD
-        uses: bats-core/bats-action@1.5.5
-=======
         uses: bats-core/bats-action@1.5.6
->>>>>>> 0d0ef856
         with:
           support-path: ${{ github.workspace }}/bats-core/bats-support
           assert-path: ${{ github.workspace }}/bats-core/bats-assert
