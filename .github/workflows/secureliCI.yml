# This workflow will install Python dependencies, run tests and lint with a single version of Python
# For more information see: https://docs.github.com/en/actions/automating-builds-and-tests/building-and-testing-python

name: secureliCI

on:
  push:
    branches:
      - main
      - feature/**

jobs:
  build:
    runs-on: ubuntu-latest
    steps:
    - uses: actions/checkout@v3
      with:
        fetch-depth: 0
    - name: Checkout Secureli Homebrew Repo
      uses: actions/checkout@v3
      with:
        repository: slalombuild/homebrew-secureli
        token: ${{ secrets.ADMIN_TOKEN_SASCHA }} # `GH_PAT` is a secret that contains your PAT
        path: homebrew-secureli
    - name: Validate Branch name
      run: ./scripts/get-current-branch.sh
    - name: Set up Python 3.9
      id: setup-python
      uses: actions/setup-python@v3
      with:
        python-version: "3.9"
    - name: Set Up Project
      run: |
        pip install poetry
        poetry install
    - name: Run Tests
      run: |
        poetry run poe precommit
        poetry run poe coverage
        poetry run secureli yeti
    - name: Semantic Release
      if: github.event_name == 'push' && github.ref == 'refs/heads/main'
      run: |
        export GH_TOKEN=${{ secrets.ADMIN_TOKEN_SASCHA }}
        pip install python-semantic-release
        git config user.name github-actions
        git config user.email github-actions@github.com
        semantic-release publish
        # A NOOP run on feature branches
    - name: Verify Semantic Release
      if: github.ref != 'refs/heads/main'
      run: |
        export GH_TOKEN=${{ secrets.ADMIN_TOKEN_SASCHA }}
        pip install python-semantic-release
        git config user.name github-actions
        git config user.email github-actions@github.com
        semantic-release publish --noop
<<<<<<< HEAD

  deploy:
    # if: github.event_name == 'push' && github.ref == 'refs/heads/main'
    runs-on: ubuntu-latest
    needs: build
    steps:
    - uses: actions/checkout@v3
      with:
        ref: main
        fetch-depth: 0
    - name: Checkout Secureli Homebrew Repo
      uses: actions/checkout@v3
      with:
        repository: slalombuild/homebrew-secureli
        token: ${{ secrets.ADMIN_TOKEN_SASCHA }} # `GH_PAT` is a secret that contains your PAT
        path: homebrew-secureli
    - name: Homebrew Formula Generation
      env:
        GH_TOKEN: ${{ secrets.ADMIN_TOKEN_SASCHA }}
      run: |
        pip install requests jinja2 poetry python-semantic-release
        poetry install
        poetry build
        export secureliVersion=$(semantic-release print-version --current)
        export secureliSha256=$(sha256sum dist/secureli-${secureliVersion}.tar.gz | awk '{print $1}')
        echo $secureliVersion
        echo $secureliSha256
        # git config --global user.email "secureli-automation@slalom.com"
        # git config --global user.name "Secureli Automation"
        # python ./scripts/get-secureli-dependencies.py
        # cd homebrew-secureli
        # git checkout -b "secureli-${secureliVersion}-formula-generation"
        # git add ./Formula/secureli.rb
        # git commit -m "Creating pull request with latest Secureli formula for version ${secureliVersion}"
        # git push origin secureli-${secureliVersion}-formula-generation --repo https://github.com/slalombuild/homebrew-secureli.git
        # gh pr create --title "Secureli Formula Automated Creation for version ${secureliVersion}" --body "Automated formula creation"
=======
  test-osx:
    runs-on: macos-latest
    steps:
    - name: Set up Homebrew
      run: /bin/bash -c "$(curl -fsSL https://raw.githubusercontent.com/Homebrew/install/HEAD/install.sh)"
    - name: Install GH
      run: brew install gh
    - name: Set up Securli
      run: |
        echo $HOMEBREW_GITHUB_API_TOKEN > securelitoken.txt
        gh auth login --with-token --git-protocol https -h github.com < securelitoken.txt
        gh auth setup-git
        brew tap slalombuild/secureli
        HOMEBREW_NO_AUTO_UPDATE=1 HOMEBREW_NO_INSTALL_CLEANUP=1 HOMEBREW_NO_INSTALLED_DEPENDENTS_CHECK=1 brew install secureli
        rm -f securelitoken.txt
      env:
        HOMEBREW_GITHUB_API_TOKEN: ${{ secrets.TAP_TOKEN }}
    - name: Checkout private tools
      uses: actions/checkout@v3
      with:
        repository: pypa/pip
        path: pip
    - name: Init Secureli
      run: cd pip && secureli init --yes && secureli scan

#   deploy:
#     if: github.event_name == 'push' && github.ref == 'refs/heads/main'
#     runs-on: ubuntu-latest
#     needs: build
#     steps:
#     - uses: actions/checkout@v3
#       with:
#         ref: main
#         fetch-depth: 0
#     - name: Checkout Secureli Homebrew Repo
#       uses: actions/checkout@v3
#       with:
#         repository: slalombuild/homebrew-secureli
#         token: ${{ secrets.ADMIN_TOKEN_SASCHA }} # `GH_PAT` is a secret that contains your PAT
#         path: homebrew-secureli
#     - name: Homebrew Formula Generation
#       env:
#         GH_TOKEN: ${{ secrets.ADMIN_TOKEN_SASCHA }}
#       run: |
#         pip install requests jinja2 poetry python-semantic-release
#         poetry install
#         poetry build
#         export secureliVersion=$(semantic-release print-version --current)
#         export secureliSha256=$(sha256sum dist/secureli-${secureliVersion}.tar.gz | awk '{print $1}')
#         git config --global user.email "secureli-automation@slalom.com"
#         git config --global user.name "Secureli Automation"
#         python ./scripts/get-secureli-dependencies.py
#         cd homebrew-secureli
#         git checkout -b "secureli-${secureliVersion}-formula-generation"
#         git add ./Formula/secureli.rb
#         git commit -m "Creating pull request with latest Secureli formula for version ${secureliVersion}"
#         git push origin secureli-${secureliVersion}-formula-generation --repo https://github.com/slalombuild/homebrew-secureli.git
#         gh pr create --title "Secureli Formula Automated Creation for version ${secureliVersion}" --body "Automated formula creation"
>>>>>>> a8d91d4e
<|MERGE_RESOLUTION|>--- conflicted
+++ resolved
@@ -55,7 +55,6 @@
         git config user.name github-actions
         git config user.email github-actions@github.com
         semantic-release publish --noop
-<<<<<<< HEAD
 
   deploy:
     # if: github.event_name == 'push' && github.ref == 'refs/heads/main'
@@ -77,10 +76,9 @@
         GH_TOKEN: ${{ secrets.ADMIN_TOKEN_SASCHA }}
       run: |
         pip install requests jinja2 poetry python-semantic-release
-        poetry install
-        poetry build
         export secureliVersion=$(semantic-release print-version --current)
-        export secureliSha256=$(sha256sum dist/secureli-${secureliVersion}.tar.gz | awk '{print $1}')
+        gh release download v$secureliVersion
+        export secureliSha256=$(sha256sum ./secureli-${secureliVersion}.tar.gz | awk '{print $1}')
         echo $secureliVersion
         echo $secureliSha256
         # git config --global user.email "secureli-automation@slalom.com"
@@ -92,7 +90,6 @@
         # git commit -m "Creating pull request with latest Secureli formula for version ${secureliVersion}"
         # git push origin secureli-${secureliVersion}-formula-generation --repo https://github.com/slalombuild/homebrew-secureli.git
         # gh pr create --title "Secureli Formula Automated Creation for version ${secureliVersion}" --body "Automated formula creation"
-=======
   test-osx:
     runs-on: macos-latest
     steps:
@@ -116,39 +113,4 @@
         repository: pypa/pip
         path: pip
     - name: Init Secureli
-      run: cd pip && secureli init --yes && secureli scan
-
-#   deploy:
-#     if: github.event_name == 'push' && github.ref == 'refs/heads/main'
-#     runs-on: ubuntu-latest
-#     needs: build
-#     steps:
-#     - uses: actions/checkout@v3
-#       with:
-#         ref: main
-#         fetch-depth: 0
-#     - name: Checkout Secureli Homebrew Repo
-#       uses: actions/checkout@v3
-#       with:
-#         repository: slalombuild/homebrew-secureli
-#         token: ${{ secrets.ADMIN_TOKEN_SASCHA }} # `GH_PAT` is a secret that contains your PAT
-#         path: homebrew-secureli
-#     - name: Homebrew Formula Generation
-#       env:
-#         GH_TOKEN: ${{ secrets.ADMIN_TOKEN_SASCHA }}
-#       run: |
-#         pip install requests jinja2 poetry python-semantic-release
-#         poetry install
-#         poetry build
-#         export secureliVersion=$(semantic-release print-version --current)
-#         export secureliSha256=$(sha256sum dist/secureli-${secureliVersion}.tar.gz | awk '{print $1}')
-#         git config --global user.email "secureli-automation@slalom.com"
-#         git config --global user.name "Secureli Automation"
-#         python ./scripts/get-secureli-dependencies.py
-#         cd homebrew-secureli
-#         git checkout -b "secureli-${secureliVersion}-formula-generation"
-#         git add ./Formula/secureli.rb
-#         git commit -m "Creating pull request with latest Secureli formula for version ${secureliVersion}"
-#         git push origin secureli-${secureliVersion}-formula-generation --repo https://github.com/slalombuild/homebrew-secureli.git
-#         gh pr create --title "Secureli Formula Automated Creation for version ${secureliVersion}" --body "Automated formula creation"
->>>>>>> a8d91d4e
+      run: cd pip && secureli init --yes && secureli scan