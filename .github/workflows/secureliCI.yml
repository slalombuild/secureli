--- conflicted
+++ resolved
@@ -69,11 +69,8 @@
         pip install python-semantic-release
         git config user.name github-actions
         git config user.email github-actions@github.com
-<<<<<<< HEAD
         semantic-release -vv publish
-=======
-        semantic-release publish --verbose
->>>>>>> 7c904e25
+
     # A NOOP run on feature branches
     - name: Verify Semantic Release
       if: github.ref != 'refs/heads/main'
@@ -83,11 +80,7 @@
         pip install python-semantic-release
         git config user.name github-actions
         git config user.email github-actions@github.com
-<<<<<<< HEAD
         semantic-release publish -vv --noop
-=======
-        semantic-release publish --noop --verbose
->>>>>>> 7c904e25
 
   secureli-publish:
     name: Upload release to PyPI
