--- conflicted
+++ resolved
@@ -34,10 +34,15 @@
         poetry run secureli yeti
     - name: Semantic Release
       if: github.event_name == 'push' && github.ref == 'refs/heads/main'
-<<<<<<< HEAD
       uses: relekang/python-semantic-release@master
       with:
         github_token: ${{ secrets.GITHUB_TOKEN }}
+      run: |
+        export GH_TOKEN=${{ secrets.GITHUB_TOKEN }}
+        pip install python-semantic-release
+        git config user.name github-actions
+        git config user.email github-actions@github.com
+        semantic-release publish
 
   test-osx:
     runs-on: macos-latest
@@ -55,14 +60,6 @@
         HOMEBREW_NO_AUTO_UPDATE=1 HOMEBREW_NO_INSTALL_CLEANUP=1 HOMEBREW_NO_INSTALLED_DEPENDENTS_CHECK=1 brew install secureli
       env:
         HOMEBREW_GITHUB_API_TOKEN: ${{ secrets.TAP_TOKEN }}
-    # This can be uncommented when we start testing an actual repo. Secureli no worky without git
-    # - name: Init Secureli
-    #   run: secureli init --yes && echo $?
-=======
-      run: |
-        export GH_TOKEN=${{ secrets.GITHUB_TOKEN }}
-        pip install python-semantic-release
-        git config user.name github-actions
-        git config user.email github-actions@github.com
-        semantic-release publish
->>>>>>> 4db6e5de
+  # This can be uncommented when we start testing an actual repo. Secureli no worky without git
+  # - name: Init Secureli
+  #   run: secureli init --yes && echo $?