--- conflicted
+++ resolved
@@ -42,7 +42,6 @@
       run: brew install gh
     - name: Set up Securli
       run: |
-<<<<<<< HEAD
         echo $HOMEBREW_GITHUB_API_TOKEN > securelitoken.txt
         gh auth login --with-token --git-protocol https -h github.com < securelitoken.txt
         gh auth setup-git
@@ -50,10 +49,12 @@
         HOMEBREW_NO_AUTO_UPDATE=1 HOMEBREW_NO_INSTALL_CLEANUP=1 HOMEBREW_NO_INSTALLED_DEPENDENTS_CHECK=1 brew install secureli
       env:
         HOMEBREW_GITHUB_API_TOKEN: ${{ secrets.TAP_TOKEN }}
-  # This can be uncommented when we start testing an actual repo. Secureli no worky without git
+  #This can be uncommented when we start testing an actual repo. Secureli no worky without git
   # - name: Init Secureli
   #   run: secureli init --yes && echo $?
-=======
+    - name: Semantic Release
+      if: github.event_name == 'push' && github.ref == 'refs/heads/main'
+      run: |
         export GH_TOKEN=${{ secrets.GITHUB_TOKEN }}
         pip install python-semantic-release
         git config user.name github-actions
@@ -67,16 +68,4 @@
         pip install python-semantic-release
         git config user.name github-actions
         git config user.email github-actions@github.com
-        semantic-release publish --noop
-    # - name: Verify SemVer Release
-    #   if: github.ref != 'refs/heads/main'
-    #   uses: relekang/python-semantic-release@master
-    #   with:
-    #     github_token: ${{ secrets.ADMIN_TOKEN_SASCHA }}
-    #     additional_options: --noop
-    # - name: SemVer Version Release
-    #   if: github.ref == 'refs/heads/main'
-    #   uses: relekang/python-semantic-release@master
-    #   with:
-    #     github_token: ${{ secrets.ADMIN_TOKEN_SASCHA }}
->>>>>>> aa0077c6
+        semantic-release publish --noop