--- conflicted
+++ resolved
@@ -55,7 +55,6 @@
         git config user.name github-actions
         git config user.email github-actions@github.com
         semantic-release publish --noop
-<<<<<<< HEAD
   test-osx:
     runs-on: macos-latest
     steps:
@@ -80,7 +79,6 @@
         path: pip
     - name: Init Secureli
       run: cd pip && secureli init --yes && secureli scan
-=======
 
   deploy:
     if: github.event_name == 'push' && github.ref == 'refs/heads/main'
@@ -113,5 +111,4 @@
         git add ./Formula/secureli.rb
         git commit -m "Creating pull request with latest Secureli formula for version ${secureliVersion}"
         git push origin secureli-${secureliVersion}-formula-generation --repo https://github.com/slalombuild/homebrew-secureli.git
-        gh pr create --title "Secureli Formula Automated Creation for version ${secureliVersion}" --body "Automated formula creation"
->>>>>>> b5fbbc17
+        gh pr create --title "Secureli Formula Automated Creation for version ${secureliVersion}" --body "Automated formula creation"