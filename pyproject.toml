--- conflicted
+++ resolved
@@ -4,11 +4,7 @@
 
 [tool.poetry]
 name = "secureli"
-<<<<<<< HEAD
-version = "0.31.0"
-=======
 version = "0.32.0"
->>>>>>> 0d0ef856
 description = "Secure Project Manager"
 authors = ["Caleb Tonn <caleb.tonn@slalom.com>"] # disable-pii-scan
 license = "Apache-2.0"
