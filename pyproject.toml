[tool.poetry]
name = "secureli"
version = "0.3.16"
description = "Secure Project Manager"
authors = ["Caleb Tonn <caleb.tonn@slalom.com>"]
license = "Apache-2.0"
readme = "README.md"

[tool.poetry.scripts]
secureli = "secureli.main:app"

[tool.poe.tasks]
coverage = ["test", "coverage_report"]
coverage_report = "coverage report"
coverage_run = "coverage run -m pytest"
docker-build-app = "docker build -t secureli . -f Dockerfile_secureli --progress=plain --no-cache"
docker-build-homebrew = "docker build -t homebrew . -f Dockerfile_homebrew --no-cache --progress=plain"
docker-build-pypi = "docker build -t pypi . -f Dockerfile_pypi --no-cache --progress=plain"
init = ["install", "secureli_init"]
secureli_init = "secureli init -y"
install = "poetry install"
lint = "black --check ."
precommit = "pre-commit run -a"
test = ["init", "lint", "coverage_run"]

[tool.poetry.dependencies]
python = "^3.9"
typer = {version = ">=0.6.1,<0.10.0", extras = ["all"]}
pygments = "^2.13.0"
dependency-injector = {version = "^4.40.0", extras = ["yaml"]}
pydantic = "^1.10.2"
jinja2 = "^3.1.2"
pathspec = ">=0.10.1,<0.12.0"
cfgv = "^3.3.1"
pre-commit = ">=2.20,<4.0"
<<<<<<< HEAD
requests = "^2.25.0"
=======
requests = "^2.31.0"
>>>>>>> 3fa467c9

[tool.pytest.ini_options]
addopts = "-p no:cacheprovider"

[tool.poetry.group.dev.dependencies]
pytest = "^7.1.3"
pytest-mock = "^3.10.0"
coverage = ">=6.5,<8.0"
black = ">=22.10,<24.0"
identify = "^2.5.7"
poethepoet = ">=0.16.4,<0.21.0"
python-semantic-release = "^7.33.1"

[build-system]
requires = ["poetry-core"]
build-backend = "poetry.core.masonry.api"

[tool.semantic_release]
version_toml = [
    "pyproject.toml:tool.poetry.version"
]
major_on_zero = true
branch = "main"
upload_to_PyPI = false
upload_to_release = true
upload_to_repository = false
prerelease = true
parser_angular_default_level_bump = "patch"
parser_angular_patch_types = "fix,perf,docs,chore,chore(release)"
build_command = "poetry build"
commit_message = "chore(release): Tag v{version} [skip ci]"<|MERGE_RESOLUTION|>--- conflicted
+++ resolved
@@ -33,11 +33,7 @@
 pathspec = ">=0.10.1,<0.12.0"
 cfgv = "^3.3.1"
 pre-commit = ">=2.20,<4.0"
-<<<<<<< HEAD
-requests = "^2.25.0"
-=======
 requests = "^2.31.0"
->>>>>>> 3fa467c9
 
 [tool.pytest.ini_options]
 addopts = "-p no:cacheprovider"
