from pathlib import Path
from secureli.modules.shared.abstractions.pre_commit import RevisionPair
from secureli.actions.action import ActionDependencies
from secureli.actions.scan import ScanAction
from secureli.modules.shared.models.echo import Level
from secureli.modules.shared.models.exit_codes import ExitCode
from secureli.modules.shared.models.install import VerifyOutcome
from secureli.modules.shared.models.language import AnalyzeResult
from secureli.modules.shared.models.logging import LogAction
from secureli.modules.shared.models.publish_results import PublishResultsOption
import secureli.modules.shared.models.repository as RepositoryModels
import secureli.modules.shared.models.config as ConfigModels
from secureli.modules.shared.models.result import Result
from secureli.modules.shared.models.scan import ScanMode, ScanResult
from secureli.repositories import repo_settings
from unittest import mock
from unittest.mock import MagicMock, patch
from pytest_mock import MockerFixture

import os
import pytest

from secureli.settings import Settings

test_folder_path = Path("does-not-matter")


@pytest.fixture()
def mock_hooks_scanner(mock_pre_commit) -> MagicMock:
    mock_hooks_scanner = MagicMock()
    mock_hooks_scanner.scan_repo.return_value = ScanResult(successful=True, failures=[])
    mock_hooks_scanner.pre_commit = mock_pre_commit
    return mock_hooks_scanner


@pytest.fixture()
def mock_pre_commit() -> MagicMock:
    mock_pre_commit = MagicMock()
    mock_pre_commit.get_pre_commit_config.return_value = (
        RepositoryModels.PreCommitSettings(
            repos=[
                RepositoryModels.PreCommitRepo(
                    repo="http://example-repo.com/",
                    rev="master",
                    hooks=[
                        RepositoryModels.PreCommitHook(
                            id="hook-id",
                            arguments=None,
                            additional_args=None,
                        )
                    ],
                )
            ]
        )
    )
    mock_pre_commit.check_for_hook_updates.return_value = {}
    return mock_pre_commit


@pytest.fixture()
def mock_custom_scanners() -> MagicMock:
    mock_custom_scanners = MagicMock()
    mock_custom_scanners.scan_repo.return_value = ScanResult(
        successful=True, failures=[]
    )
    return mock_custom_scanners


@pytest.fixture()
def mock_updater() -> MagicMock:
    mock_updater = MagicMock()
    return mock_updater


@pytest.fixture()
def mock_file_repo() -> MagicMock:
    return MagicMock()


@pytest.fixture()
def mock_get_time_near_epoch(mocker: MockerFixture) -> MagicMock:
    return mocker.patch(
        "secureli.actions.scan.time", return_value=1.0
    )  # 1 second after epoch


@pytest.fixture()
def mock_get_time_far_from_epoch(mocker: MockerFixture) -> MagicMock:
    return mocker.patch("secureli.actions.scan.time", return_value=1e6)


@pytest.fixture()
def mock_default_settings(mock_settings_repository: MagicMock) -> MagicMock:
    mock_echo_settings = RepositoryModels.EchoSettings(level=Level.info)
    mock_settings_file = repo_settings.SecureliFile(echo=mock_echo_settings)
    mock_settings_repository.load.return_value = mock_settings_file

    return mock_settings_repository


@pytest.fixture()
def mock_settings_no_scan_patterns(mock_settings_repository: MagicMock) -> MagicMock:
    mock_echo_settings = RepositoryModels.EchoSettings(level=Level.info)
    mock_settings_file = repo_settings.SecureliFile(echo=mock_echo_settings)
    mock_settings_file.scan_patterns = None
    mock_settings_repository.load.return_value = mock_settings_file

    return mock_settings_repository


@pytest.fixture()
def mock_pass_install_verification(
    mock_secureli_config: MagicMock, mock_language_support: MagicMock
):
    mock_secureli_config.load.return_value = ConfigModels.SecureliConfig(
        languages=["RadLang"], version_installed="abc123"
    )
    mock_language_support.version_for_language.return_value = "abc123"


@pytest.fixture()
def action_deps(
    mock_echo: MagicMock,
    mock_language_analyzer: MagicMock,
    mock_language_support: MagicMock,
    mock_hooks_scanner: MagicMock,
    mock_secureli_config: MagicMock,
    mock_settings_repository: MagicMock,
    mock_updater: MagicMock,
    mock_logging_service: MagicMock,
) -> ActionDependencies:
    return ActionDependencies(
        mock_echo,
        mock_language_analyzer,
        mock_language_support,
        mock_hooks_scanner,
        mock_secureli_config,
        mock_settings_repository,
        mock_updater,
        mock_logging_service,
    )


@pytest.fixture()
def scan_action(
    action_deps: ActionDependencies,
<<<<<<< HEAD
    mock_pii_scanner: MagicMock,
    mock_custom_regex_scanner: MagicMock,
    mock_file_repo: MagicMock,
=======
    mock_custom_scanners: MagicMock,
    mock_git_repo: MagicMock,
>>>>>>> 385803d2
) -> ScanAction:
    return ScanAction(
        action_deps=action_deps,
        hooks_scanner=action_deps.hooks_scanner,
<<<<<<< HEAD
        pii_scanner=mock_pii_scanner,
        custom_regex_scanner=mock_custom_regex_scanner,
        file_repo=mock_file_repo,
=======
        custom_scanners=mock_custom_scanners,
        git_repo=mock_git_repo,
>>>>>>> 385803d2
    )


@pytest.fixture()
def mock_post_log(mocker: MockerFixture) -> MagicMock:
    return mocker.patch("secureli.modules.shared.utilities.post_log")


@mock.patch.dict(os.environ, {"API_KEY": "", "API_ENDPOINT": ""}, clear=True)
def test_that_scan_repo_errors_if_not_successful(
    scan_action: ScanAction,
    mock_hooks_scanner: MagicMock,
    mock_custom_scanners: MagicMock,
    mock_secureli_config: MagicMock,
    mock_language_analyzer: MagicMock,
):
    mock_language = "RadLang"
    mock_language_analyzer.analyze.return_value = AnalyzeResult(
        language_proportions={f"{mock_language}": 1.0},
        skipped_files=[],
    )
    mock_custom_scanners.scan_repo.return_value = ScanResult(
        successful=False, output="So much PII", failures=[]
    )
    mock_hooks_scanner.scan_repo.return_value = ScanResult(
        successful=False, output="Bad Error", failures=[]
    )
    mock_secureli_config.load.return_value = ConfigModels.SecureliConfig(
        languages=[mock_language], version_installed="abc123"
    )

    with pytest.raises(SystemExit) as sys_ext_info:
        scan_action.scan_repo(test_folder_path, ScanMode.STAGED_ONLY, False)

    assert sys_ext_info.value.code is ExitCode.SCAN_ISSUES_DETECTED.value


@mock.patch.dict(os.environ, {"API_KEY": "", "API_ENDPOINT": ""}, clear=True)
def test_that_scan_repo_scans_if_installed(
    scan_action: ScanAction,
    mock_secureli_config: MagicMock,
    mock_language_support: MagicMock,
    mock_custom_scanners: MagicMock,
    mock_language_analyzer: MagicMock,
    mock_settings_no_scan_patterns: MagicMock,
):
    mock_language_analyzer.analyze.return_value = AnalyzeResult(
        language_proportions={"RadLang": 1.0},
        skipped_files=[],
    )
    mock_secureli_config.load.return_value = ConfigModels.SecureliConfig(
        languages=["RadLang"], version_installed="abc123"
    )
    mock_language_support.version_for_language.return_value = "abc123"

    scan_action.scan_repo(
        test_folder_path, ScanMode.STAGED_ONLY, False, None, "detect-secrets"
    )

    mock_custom_scanners.scan_repo.assert_called_once()


@mock.patch.dict(os.environ, {"API_KEY": "", "API_ENDPOINT": ""}, clear=True)
def test_that_scan_repo_conducts_all_scans_and_merges_results(
    scan_action: ScanAction,
    mock_secureli_config: MagicMock,
    mock_language_support: MagicMock,
    mock_hooks_scanner: MagicMock,
    mock_custom_scanners: MagicMock,
    mock_language_analyzer: MagicMock,
    mock_echo: MagicMock,
):
    mock_language_analyzer.analyze.return_value = AnalyzeResult(
        language_proportions={"RadLang": 1.0},
        skipped_files=[],
    )
    mock_secureli_config.load.return_value = ConfigModels.SecureliConfig(
        languages=["RadLang"], version_installed="abc123"
    )
    mock_language_support.version_for_language.return_value = "abc123"
    mock_failure_1 = "Hooks scan failure"
    mock_failure_2 = "PII scan failure"
    mock_hooks_scanner.scan_repo.return_value = ScanResult(
        successful=False, failures=[], output=mock_failure_1
    )
    mock_custom_scanners.scan_repo.return_value = ScanResult(
        successful=False, failures=[], output=mock_failure_2
    )

    with pytest.raises(SystemExit):
        scan_action.scan_repo(test_folder_path, ScanMode.STAGED_ONLY, False)
        mock_hooks_scanner.scan_repo.assert_called_once()
        mock_custom_scanners.scan_repo.assert_called_once()
        mock_echo.print.assert_called_once_with(f"\n{mock_failure_1}\n{mock_failure_2}")


@mock.patch.dict(os.environ, {"API_KEY": "", "API_ENDPOINT": ""}, clear=True)
def test_that_scan_repo_continue_scan_if_upgrade_canceled(
    scan_action: ScanAction,
    mock_secureli_config: MagicMock,
    mock_language_support: MagicMock,
    mock_hooks_scanner: MagicMock,
    mock_custom_scanners: MagicMock,
    mock_echo: MagicMock,
    mock_language_analyzer: MagicMock,
):
    mock_language_analyzer.analyze.return_value = AnalyzeResult(
        language_proportions={"RadLang": 1.0},
        skipped_files=[],
    )
    mock_secureli_config.load.return_value = ConfigModels.SecureliConfig(
        languages=["RadLang"], version_installed="abc123"
    )
    mock_language_support.version_for_language.return_value = "xyz987"
    mock_echo.confirm.return_value = False

    scan_action.scan_repo(test_folder_path, ScanMode.STAGED_ONLY, False)

    mock_hooks_scanner.scan_repo.assert_called_once()
    mock_custom_scanners.scan_repo.assert_called_once()


@mock.patch.dict(os.environ, {"API_KEY": "", "API_ENDPOINT": ""}, clear=True)
def test_that_scan_repo_does_not_scan_if_not_installed(
    scan_action: ScanAction,
    mock_hooks_scanner: MagicMock,
    mock_custom_scanners: MagicMock,
    mock_secureli_config: MagicMock,
    mock_echo: MagicMock,
    mock_language_analyzer: MagicMock,
):
    with patch.object(Path, "exists", return_value=False):
        mock_secureli_config.load.return_value = ConfigModels.SecureliConfig()
        mock_secureli_config.verify.return_value = (
            ConfigModels.VerifyConfigOutcome.UP_TO_DATE
        )
        mock_echo.confirm.return_value = False

        scan_action.scan_repo(test_folder_path, ScanMode.STAGED_ONLY, False)

        mock_hooks_scanner.scan_repo.assert_not_called()
        mock_custom_scanners.scan_repo.assert_not_called()


def test_that_scan_checks_for_updates(
    scan_action: ScanAction,
    mock_hooks_scanner: MagicMock,
    mock_secureli_config: MagicMock,
    mock_pass_install_verification: MagicMock,
):
    scan_action.scan_repo(test_folder_path, ScanMode.STAGED_ONLY, always_yes=True)
    mock_hooks_scanner.pre_commit.check_for_hook_updates.assert_called_once()


def test_that_scan_only_checks_for_updates_periodically(
    scan_action: ScanAction,
    mock_hooks_scanner: MagicMock,
    mock_get_time_near_epoch: MagicMock,
    mock_secureli_config: MagicMock,
):
    mock_secureli_config.load.return_value = ConfigModels.SecureliConfig()

    scan_action.scan_repo(test_folder_path, ScanMode.STAGED_ONLY, always_yes=True)
    mock_hooks_scanner.pre_commit.check_for_hook_updates.assert_not_called()


def test_that_scan_update_check_uses_pre_commit_config(
    scan_action: ScanAction,
    mock_hooks_scanner: MagicMock,
    mock_secureli_config: MagicMock,
):
    mock_secureli_config.load.return_value = ConfigModels.SecureliConfig()
    scan_action.scan_repo(test_folder_path, ScanMode.STAGED_ONLY, always_yes=True)
    mock_hooks_scanner.pre_commit.get_pre_commit_config.assert_called_once()


# Test that _check_secureli_hook_updates returns UP_TO_DATE if no hooks need updating
def test_scan_update_check_return_value_when_up_to_date(
    scan_action: ScanAction,
    mock_hooks_scanner: MagicMock,
    mock_secureli_config: MagicMock,
):
    mock_secureli_config.load.return_value = ConfigModels.SecureliConfig()
    result = scan_action._check_secureli_hook_updates(test_folder_path)
    assert result.outcome == VerifyOutcome.UP_TO_DATE


# Test that _check_secureli_hook_updates returns UPDATE_CANCELED if hooks need updating
def test_scan_update_check_return_value_when_not_up_to_date(
    scan_action: ScanAction,
    mock_hooks_scanner: MagicMock,
    mock_secureli_config: MagicMock,
):
    mock_secureli_config.load.return_value = ConfigModels.SecureliConfig()
    mock_hooks_scanner.pre_commit.check_for_hook_updates.return_value = {
        "http://example-repo.com/": RevisionPair(oldRev="old-rev", newRev="new-rev")
    }
    result = scan_action._check_secureli_hook_updates(test_folder_path)
    assert result.outcome == VerifyOutcome.UPDATE_CANCELED


# Validate that scan_repo persists changes to the .secureli.yaml file after checking for hook updates
def test_that_scan_update_check_updates_last_check_time(
    scan_action: ScanAction,
    mock_hooks_scanner: MagicMock,
    mock_get_time_far_from_epoch: MagicMock,
    mock_secureli_config: MagicMock,
    mock_pass_install_verification: MagicMock,
):
    mock_secureli_config.load.return_value = ConfigModels.SecureliConfig(
        languages=["RadLang", "BadLang"], version_installed="abc123"
    )
    mock_secureli_config.verify.return_value = (
        ConfigModels.VerifyConfigOutcome.UP_TO_DATE
    )
    scan_action.scan_repo(test_folder_path, ScanMode.STAGED_ONLY, always_yes=True)
    mock_secureli_config.save.assert_called_once()
    assert mock_secureli_config.save.call_args.args[0].last_hook_update_check == 1e6


def test_publish_results_always(scan_action: ScanAction, mock_post_log: MagicMock):
    mock_post_log.return_value.result = Result.SUCCESS
    mock_post_log.return_value.result_message = "Success"

    scan_action.publish_results(
        PublishResultsOption.ALWAYS,
        action_successful=True,
        log_str="log_str",
    )

    mock_post_log.assert_called_once_with("log_str", Settings())
    scan_action.action_deps.logging.success.assert_called_once_with(LogAction.publish)


def test_publish_results_on_fail_and_action_successful(
    scan_action: ScanAction, mock_post_log: MagicMock
):
    scan_action.publish_results(
        publish_results_condition=PublishResultsOption.ON_FAIL,
        action_successful=True,
        log_str="log_str",
    )

    mock_post_log.assert_not_called()
    scan_action.action_deps.logging.success.assert_not_called()


def test_publish_results_on_fail_and_action_not_successful(
    scan_action: ScanAction, mock_post_log: MagicMock
):
    mock_post_log.return_value.result = Result.FAILURE
    mock_post_log.return_value.result_message = "Failure"

    scan_action.publish_results(
        publish_results_condition=PublishResultsOption.ON_FAIL,
        action_successful=False,
        log_str="log_str",
    )

    mock_post_log.assert_called_once_with("log_str", Settings())
    scan_action.action_deps.logging.failure.assert_called_once_with(
        LogAction.publish, "Failure"
    )


def test_verify_install_is_called_with_commted_files(
    scan_action: ScanAction,
    mock_file_repo: MagicMock,
    mock_secureli_config: MagicMock,
    mock_language_analyzer: MagicMock,
):
    mock_secureli_config.load.return_value = ConfigModels.SecureliConfig(
        languages=["RadLang"], version_installed=1
    )

    mock_files = ["file1.py", "file2.py"]

    mock_file_repo.list_staged_files.return_value = mock_files
    scan_action.scan_repo(
        folder_path=Path(""),
        scan_mode=ScanMode.STAGED_ONLY,
        always_yes=True,
        publish_results_condition=PublishResultsOption.NEVER,
        specific_test=None,
        files=None,
    )

    mock_language_analyzer.analyze.assert_called_once_with(
        Path("."), [Path(file) for file in mock_files]
    )


def test_verify_install_is_called_with_user_specified_files(
    scan_action: ScanAction,
    mock_file_repo: MagicMock,
    mock_secureli_config: MagicMock,
    mock_language_analyzer: MagicMock,
):
    mock_secureli_config.load.return_value = ConfigModels.SecureliConfig(
        languages=["RadLang"], version_installed=1
    )

    mock_files = ["file1.py", "file2.py"]

    mock_file_repo.list_staged_files.return_value = None
    scan_action.scan_repo(
        folder_path=Path(""),
        scan_mode=ScanMode.STAGED_ONLY,
        always_yes=True,
        publish_results_condition=PublishResultsOption.NEVER,
        specific_test=None,
        files=mock_files,
    )

    mock_language_analyzer.analyze.assert_called_once_with(
        Path("."), [Path(file) for file in mock_files]
    )


def test_verify_install_is_called_with_no_specified_files(
    scan_action: ScanAction,
    mock_file_repo: MagicMock,
    mock_secureli_config: MagicMock,
    mock_language_analyzer: MagicMock,
):
    mock_secureli_config.load.return_value = ConfigModels.SecureliConfig(
        languages=["RadLang"], version_installed=1
    )

    mock_file_repo.list_staged_files.return_value = None
    scan_action.scan_repo(
        folder_path=Path(""),
        scan_mode=ScanMode.STAGED_ONLY,
        always_yes=True,
        publish_results_condition=PublishResultsOption.NEVER,
        specific_test=None,
        files=None,
    )

    mock_language_analyzer.analyze.assert_called_once_with(Path("."), None)


def test_get_commited_files_returns_commit_diff(
    scan_action: ScanAction,
    mock_file_repo: MagicMock,
    mock_secureli_config: MagicMock,
):
    mock_secureli_config.load.return_value = ConfigModels.SecureliConfig(
        languages=["RadLang"], version_installed=1
    )
    mock_files = [Path("file1.py"), Path("file2.py")]
    mock_file_repo.list_staged_files.return_value = mock_files
    result = scan_action._get_commited_files(
        scan_mode=ScanMode.STAGED_ONLY, folder_path=test_folder_path
    )
    assert result == mock_files


def test_get_commited_files_returns_none_when_not_installed(
    scan_action: ScanAction,
    mock_secureli_config: MagicMock,
):
    mock_secureli_config.load.return_value = ConfigModels.SecureliConfig(
        languages=[], version_installed=None
    )
    result = scan_action._get_commited_files(
        scan_mode=ScanMode.STAGED_ONLY, folder_path=test_folder_path
    )
    assert result is None


def test_get_commited_files_returns_when_scan_mode_is_not_staged_only(
    scan_action: ScanAction,
    mock_secureli_config: MagicMock,
):
    mock_secureli_config.load.return_value = ConfigModels.SecureliConfig(
        languages=["RadLang"], version_installed=1
    )
    result = scan_action._get_commited_files(
        scan_mode=ScanMode.ALL_FILES, folder_path=test_folder_path
    )
    assert result is None<|MERGE_RESOLUTION|>--- conflicted
+++ resolved
@@ -144,26 +144,14 @@
 @pytest.fixture()
 def scan_action(
     action_deps: ActionDependencies,
-<<<<<<< HEAD
-    mock_pii_scanner: MagicMock,
-    mock_custom_regex_scanner: MagicMock,
+    mock_custom_scanners: MagicMock,
     mock_file_repo: MagicMock,
-=======
-    mock_custom_scanners: MagicMock,
-    mock_git_repo: MagicMock,
->>>>>>> 385803d2
 ) -> ScanAction:
     return ScanAction(
         action_deps=action_deps,
         hooks_scanner=action_deps.hooks_scanner,
-<<<<<<< HEAD
-        pii_scanner=mock_pii_scanner,
-        custom_regex_scanner=mock_custom_regex_scanner,
+        custom_scanners=mock_custom_scanners,
         file_repo=mock_file_repo,
-=======
-        custom_scanners=mock_custom_scanners,
-        git_repo=mock_git_repo,
->>>>>>> 385803d2
     )
 
 
