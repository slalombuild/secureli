from pathlib import Path
from secureli.modules.shared.abstractions.pre_commit import RevisionPair
from secureli.actions.action import ActionDependencies
from secureli.actions.scan import ScanAction
from secureli.modules.shared.models.echo import Level
from secureli.modules.shared.models.exit_codes import ExitCode
from secureli.modules.shared.models.install import VerifyOutcome
from secureli.modules.shared.models.language import AnalyzeResult
from secureli.modules.shared.models.logging import LogAction
from secureli.modules.shared.models.publish_results import PublishResultsOption
import secureli.modules.shared.models.repository as RepositoryModels
import secureli.modules.shared.models.config as ConfigModels
from secureli.modules.shared.models.result import Result
from secureli.modules.shared.models.scan import ScanMode, ScanResult
from secureli.repositories import repo_settings
from unittest import mock
from unittest.mock import MagicMock, patch
from pytest_mock import MockerFixture

import os
import pytest

from secureli.settings import Settings

test_folder_path = Path("does-not-matter")


@pytest.fixture()
def mock_hooks_scanner(mock_pre_commit) -> MagicMock:
    mock_hooks_scanner = MagicMock()
    mock_hooks_scanner.scan_repo.return_value = ScanResult(successful=True, failures=[])
    mock_hooks_scanner.pre_commit = mock_pre_commit
    return mock_hooks_scanner


@pytest.fixture()
def mock_pre_commit() -> MagicMock:
    mock_pre_commit = MagicMock()
    mock_pre_commit.get_pre_commit_config.return_value = (
        RepositoryModels.PreCommitSettings(
            repos=[
                RepositoryModels.PreCommitRepo(
                    repo="http://example-repo.com/",
                    rev="master",
                    hooks=[
                        RepositoryModels.PreCommitHook(
                            id="hook-id",
                            arguments=None,
                            additional_args=None,
                        )
                    ],
                )
            ]
        )
    )
    mock_pre_commit.check_for_hook_updates.return_value = {}
    return mock_pre_commit


@pytest.fixture()
def mock_custom_scanners() -> MagicMock:
    mock_custom_scanners = MagicMock()
    mock_custom_scanners.scan_repo.return_value = ScanResult(
        successful=True, failures=[]
    )
    return mock_custom_scanners


@pytest.fixture()
def mock_custom_regex_scanner() -> MagicMock:
    mock_custom_regex_scanner = MagicMock()
    mock_custom_regex_scanner.scan_repo.return_value = ScanResult(
        successful=True, failures=[]
    )
    return mock_custom_regex_scanner


@pytest.fixture()
def mock_updater() -> MagicMock:
    mock_updater = MagicMock()
    return mock_updater


@pytest.fixture()
def mock_git_repo() -> MagicMock:
    return MagicMock()


@pytest.fixture()
def mock_get_time_near_epoch(mocker: MockerFixture) -> MagicMock:
    return mocker.patch(
        "secureli.actions.scan.time", return_value=1.0
    )  # 1 second after epoch


@pytest.fixture()
def mock_get_time_far_from_epoch(mocker: MockerFixture) -> MagicMock:
    return mocker.patch("secureli.actions.scan.time", return_value=1e6)


@pytest.fixture()
def mock_default_settings(mock_settings_repository: MagicMock) -> MagicMock:
    mock_echo_settings = RepositoryModels.EchoSettings(level=Level.info)
    mock_settings_file = repo_settings.SecureliFile(echo=mock_echo_settings)
    mock_settings_repository.load.return_value = mock_settings_file

    return mock_settings_repository


@pytest.fixture()
def mock_settings_no_scan_patterns(mock_settings_repository: MagicMock) -> MagicMock:
    mock_echo_settings = RepositoryModels.EchoSettings(level=Level.info)
    mock_settings_file = repo_settings.SecureliFile(echo=mock_echo_settings)
    mock_settings_file.scan_patterns = None
    mock_settings_repository.load.return_value = mock_settings_file

    return mock_settings_repository


@pytest.fixture()
def mock_pass_install_verification(
    mock_secureli_config: MagicMock, mock_language_support: MagicMock
):
    mock_secureli_config.load.return_value = ConfigModels.SecureliConfig(
        languages=["RadLang"], version_installed="abc123"
    )
    mock_language_support.version_for_language.return_value = "abc123"


@pytest.fixture()
def action_deps(
    mock_echo: MagicMock,
    mock_language_analyzer: MagicMock,
    mock_language_support: MagicMock,
    mock_hooks_scanner: MagicMock,
    mock_secureli_config: MagicMock,
    mock_settings_repository: MagicMock,
    mock_updater: MagicMock,
    mock_logging_service: MagicMock,
) -> ActionDependencies:
    return ActionDependencies(
        mock_echo,
        mock_language_analyzer,
        mock_language_support,
        mock_hooks_scanner,
        mock_secureli_config,
        mock_settings_repository,
        mock_updater,
        mock_logging_service,
    )


@pytest.fixture()
def scan_action(
    action_deps: ActionDependencies,
<<<<<<< HEAD
    mock_custom_scanners: MagicMock,
=======
    mock_pii_scanner: MagicMock,
    mock_custom_regex_scanner: MagicMock,
>>>>>>> 1917ccae
    mock_git_repo: MagicMock,
) -> ScanAction:
    return ScanAction(
        action_deps=action_deps,
        hooks_scanner=action_deps.hooks_scanner,
<<<<<<< HEAD
        custom_scanners=mock_custom_scanners,
=======
        pii_scanner=mock_pii_scanner,
        custom_regex_scanner=mock_custom_regex_scanner,
>>>>>>> 1917ccae
        git_repo=mock_git_repo,
    )


@pytest.fixture()
def mock_post_log(mocker: MockerFixture) -> MagicMock:
    return mocker.patch("secureli.modules.shared.utilities.post_log")


@mock.patch.dict(os.environ, {"API_KEY": "", "API_ENDPOINT": ""}, clear=True)
def test_that_scan_repo_errors_if_not_successful(
    scan_action: ScanAction,
    mock_hooks_scanner: MagicMock,
<<<<<<< HEAD
    mock_custom_scanners: MagicMock,
=======
    mock_pii_scanner: MagicMock,
    mock_custom_regex_scanner: MagicMock,
>>>>>>> 1917ccae
    mock_secureli_config: MagicMock,
    mock_language_analyzer: MagicMock,
):
    mock_language = "RadLang"
    mock_language_analyzer.analyze.return_value = AnalyzeResult(
        language_proportions={f"{mock_language}": 1.0},
        skipped_files=[],
    )
    mock_custom_scanners.scan_repo.return_value = ScanResult(
        successful=False, output="So much PII", failures=[]
    )

    mock_custom_regex_scanner.scan_repo.return_vale = ScanResult(
        successful=False, output="Horrible regex pattern matched", failures=[]
    )

    mock_hooks_scanner.scan_repo.return_value = ScanResult(
        successful=False, output="Bad Error", failures=[]
    )
    mock_secureli_config.load.return_value = ConfigModels.SecureliConfig(
        languages=[mock_language], version_installed="abc123"
    )

    with pytest.raises(SystemExit) as sys_ext_info:
        scan_action.scan_repo(test_folder_path, ScanMode.STAGED_ONLY, False)

    assert sys_ext_info.value.code is ExitCode.SCAN_ISSUES_DETECTED.value


@mock.patch.dict(os.environ, {"API_KEY": "", "API_ENDPOINT": ""}, clear=True)
def test_that_scan_repo_scans_if_installed(
    scan_action: ScanAction,
    mock_secureli_config: MagicMock,
    mock_language_support: MagicMock,
    mock_custom_scanners: MagicMock,
    mock_language_analyzer: MagicMock,
    mock_settings_no_scan_patterns: MagicMock,
):
    mock_language_analyzer.analyze.return_value = AnalyzeResult(
        language_proportions={"RadLang": 1.0},
        skipped_files=[],
    )
    mock_secureli_config.load.return_value = ConfigModels.SecureliConfig(
        languages=["RadLang"], version_installed="abc123"
    )
    mock_language_support.version_for_language.return_value = "abc123"

    scan_action.scan_repo(
        test_folder_path, ScanMode.STAGED_ONLY, False, None, "detect-secrets"
    )

    mock_custom_scanners.scan_repo.assert_called_once()


@mock.patch.dict(os.environ, {"API_KEY": "", "API_ENDPOINT": ""}, clear=True)
def test_that_scan_repo_conducts_all_scans_and_merges_results(
    scan_action: ScanAction,
    mock_secureli_config: MagicMock,
    mock_language_support: MagicMock,
    mock_hooks_scanner: MagicMock,
    mock_custom_scanners: MagicMock,
    mock_language_analyzer: MagicMock,
    mock_echo: MagicMock,
):
    mock_language_analyzer.analyze.return_value = AnalyzeResult(
        language_proportions={"RadLang": 1.0},
        skipped_files=[],
    )
    mock_secureli_config.load.return_value = ConfigModels.SecureliConfig(
        languages=["RadLang"], version_installed="abc123"
    )
    mock_language_support.version_for_language.return_value = "abc123"
    mock_failure_1 = "Hooks scan failure"
    mock_failure_2 = "PII scan failure"
    mock_hooks_scanner.scan_repo.return_value = ScanResult(
        successful=False, failures=[], output=mock_failure_1
    )
    mock_custom_scanners.scan_repo.return_value = ScanResult(
        successful=False, failures=[], output=mock_failure_2
    )

    with pytest.raises(SystemExit):
        scan_action.scan_repo(test_folder_path, ScanMode.STAGED_ONLY, False)
        mock_hooks_scanner.scan_repo.assert_called_once()
        mock_custom_scanners.scan_repo.assert_called_once()
        mock_echo.print.assert_called_once_with(f"\n{mock_failure_1}\n{mock_failure_2}")


@mock.patch.dict(os.environ, {"API_KEY": "", "API_ENDPOINT": ""}, clear=True)
def test_that_scan_repo_continue_scan_if_upgrade_canceled(
    scan_action: ScanAction,
    mock_secureli_config: MagicMock,
    mock_language_support: MagicMock,
    mock_hooks_scanner: MagicMock,
    mock_custom_scanners: MagicMock,
    mock_echo: MagicMock,
    mock_language_analyzer: MagicMock,
):
    mock_language_analyzer.analyze.return_value = AnalyzeResult(
        language_proportions={"RadLang": 1.0},
        skipped_files=[],
    )
    mock_secureli_config.load.return_value = ConfigModels.SecureliConfig(
        languages=["RadLang"], version_installed="abc123"
    )
    mock_language_support.version_for_language.return_value = "xyz987"
    mock_echo.confirm.return_value = False

    scan_action.scan_repo(test_folder_path, ScanMode.STAGED_ONLY, False)

    mock_hooks_scanner.scan_repo.assert_called_once()
    mock_custom_scanners.scan_repo.assert_called_once()


@mock.patch.dict(os.environ, {"API_KEY": "", "API_ENDPOINT": ""}, clear=True)
def test_that_scan_repo_does_not_scan_if_not_installed(
    scan_action: ScanAction,
    mock_hooks_scanner: MagicMock,
    mock_custom_scanners: MagicMock,
    mock_secureli_config: MagicMock,
    mock_echo: MagicMock,
    mock_language_analyzer: MagicMock,
):
    with patch.object(Path, "exists", return_value=False):
        mock_secureli_config.load.return_value = ConfigModels.SecureliConfig()
        mock_secureli_config.verify.return_value = (
            ConfigModels.VerifyConfigOutcome.UP_TO_DATE
        )
        mock_echo.confirm.return_value = False

        scan_action.scan_repo(test_folder_path, ScanMode.STAGED_ONLY, False)

        mock_hooks_scanner.scan_repo.assert_not_called()
        mock_custom_scanners.scan_repo.assert_not_called()


def test_that_scan_checks_for_updates(
    scan_action: ScanAction,
    mock_hooks_scanner: MagicMock,
    mock_secureli_config: MagicMock,
    mock_pass_install_verification: MagicMock,
):
    scan_action.scan_repo(test_folder_path, ScanMode.STAGED_ONLY, always_yes=True)
    mock_hooks_scanner.pre_commit.check_for_hook_updates.assert_called_once()


def test_that_scan_only_checks_for_updates_periodically(
    scan_action: ScanAction,
    mock_hooks_scanner: MagicMock,
    mock_get_time_near_epoch: MagicMock,
    mock_secureli_config: MagicMock,
):
    mock_secureli_config.load.return_value = ConfigModels.SecureliConfig()

    scan_action.scan_repo(test_folder_path, ScanMode.STAGED_ONLY, always_yes=True)
    mock_hooks_scanner.pre_commit.check_for_hook_updates.assert_not_called()


def test_that_scan_update_check_uses_pre_commit_config(
    scan_action: ScanAction,
    mock_hooks_scanner: MagicMock,
    mock_secureli_config: MagicMock,
):
    mock_secureli_config.load.return_value = ConfigModels.SecureliConfig()
    scan_action.scan_repo(test_folder_path, ScanMode.STAGED_ONLY, always_yes=True)
    mock_hooks_scanner.pre_commit.get_pre_commit_config.assert_called_once()


# Test that _check_secureli_hook_updates returns UP_TO_DATE if no hooks need updating
def test_scan_update_check_return_value_when_up_to_date(
    scan_action: ScanAction,
    mock_hooks_scanner: MagicMock,
    mock_secureli_config: MagicMock,
):
    mock_secureli_config.load.return_value = ConfigModels.SecureliConfig()
    result = scan_action._check_secureli_hook_updates(test_folder_path)
    assert result.outcome == VerifyOutcome.UP_TO_DATE


# Test that _check_secureli_hook_updates returns UPDATE_CANCELED if hooks need updating
def test_scan_update_check_return_value_when_not_up_to_date(
    scan_action: ScanAction,
    mock_hooks_scanner: MagicMock,
    mock_secureli_config: MagicMock,
):
    mock_secureli_config.load.return_value = ConfigModels.SecureliConfig()
    mock_hooks_scanner.pre_commit.check_for_hook_updates.return_value = {
        "http://example-repo.com/": RevisionPair(oldRev="old-rev", newRev="new-rev")
    }
    result = scan_action._check_secureli_hook_updates(test_folder_path)
    assert result.outcome == VerifyOutcome.UPDATE_CANCELED


# Validate that scan_repo persists changes to the .secureli.yaml file after checking for hook updates
def test_that_scan_update_check_updates_last_check_time(
    scan_action: ScanAction,
    mock_hooks_scanner: MagicMock,
    mock_get_time_far_from_epoch: MagicMock,
    mock_secureli_config: MagicMock,
    mock_pass_install_verification: MagicMock,
):
    mock_secureli_config.load.return_value = ConfigModels.SecureliConfig(
        languages=["RadLang", "BadLang"], version_installed="abc123"
    )
    mock_secureli_config.verify.return_value = (
        ConfigModels.VerifyConfigOutcome.UP_TO_DATE
    )
    scan_action.scan_repo(test_folder_path, ScanMode.STAGED_ONLY, always_yes=True)
    mock_secureli_config.save.assert_called_once()
    assert mock_secureli_config.save.call_args.args[0].last_hook_update_check == 1e6


def test_publish_results_always(scan_action: ScanAction, mock_post_log: MagicMock):
    mock_post_log.return_value.result = Result.SUCCESS
    mock_post_log.return_value.result_message = "Success"

    scan_action.publish_results(
        PublishResultsOption.ALWAYS,
        action_successful=True,
        log_str="log_str",
    )

    mock_post_log.assert_called_once_with("log_str", Settings())
    scan_action.action_deps.logging.success.assert_called_once_with(LogAction.publish)


def test_publish_results_on_fail_and_action_successful(
    scan_action: ScanAction, mock_post_log: MagicMock
):
    scan_action.publish_results(
        publish_results_condition=PublishResultsOption.ON_FAIL,
        action_successful=True,
        log_str="log_str",
    )

    mock_post_log.assert_not_called()
    scan_action.action_deps.logging.success.assert_not_called()


def test_publish_results_on_fail_and_action_not_successful(
    scan_action: ScanAction, mock_post_log: MagicMock
):
    mock_post_log.return_value.result = Result.FAILURE
    mock_post_log.return_value.result_message = "Failure"

    scan_action.publish_results(
        publish_results_condition=PublishResultsOption.ON_FAIL,
        action_successful=False,
        log_str="log_str",
    )

    mock_post_log.assert_called_once_with("log_str", Settings())
    scan_action.action_deps.logging.failure.assert_called_once_with(
        LogAction.publish, "Failure"
    )


def test_verify_install_is_called_with_commted_files(
    scan_action: ScanAction,
    mock_git_repo: MagicMock,
    mock_secureli_config: MagicMock,
    mock_language_analyzer: MagicMock,
):
    mock_secureli_config.load.return_value = ConfigModels.SecureliConfig(
        languages=["RadLang"], version_installed=1
    )

    mock_files = ["file1.py", "file2.py"]

    mock_git_repo.get_commit_diff.return_value = mock_files
    scan_action.scan_repo(
        folder_path=Path(""),
        scan_mode=ScanMode.STAGED_ONLY,
        always_yes=True,
        publish_results_condition=PublishResultsOption.NEVER,
        specific_test=None,
        files=None,
    )

    mock_language_analyzer.analyze.assert_called_once_with(
        Path("."), [Path(file) for file in mock_files]
    )


def test_verify_install_is_called_with_user_specified_files(
    scan_action: ScanAction,
    mock_git_repo: MagicMock,
    mock_secureli_config: MagicMock,
    mock_language_analyzer: MagicMock,
):
    mock_secureli_config.load.return_value = ConfigModels.SecureliConfig(
        languages=["RadLang"], version_installed=1
    )

    mock_files = ["file1.py", "file2.py"]

    mock_git_repo.get_commit_diff.return_value = None
    scan_action.scan_repo(
        folder_path=Path(""),
        scan_mode=ScanMode.STAGED_ONLY,
        always_yes=True,
        publish_results_condition=PublishResultsOption.NEVER,
        specific_test=None,
        files=mock_files,
    )

    mock_language_analyzer.analyze.assert_called_once_with(
        Path("."), [Path(file) for file in mock_files]
    )


def test_verify_install_is_called_with_no_specified_files(
    scan_action: ScanAction,
    mock_git_repo: MagicMock,
    mock_secureli_config: MagicMock,
    mock_language_analyzer: MagicMock,
):
    mock_secureli_config.load.return_value = ConfigModels.SecureliConfig(
        languages=["RadLang"], version_installed=1
    )

    mock_git_repo.get_commit_diff.return_value = None
    scan_action.scan_repo(
        folder_path=Path(""),
        scan_mode=ScanMode.STAGED_ONLY,
        always_yes=True,
        publish_results_condition=PublishResultsOption.NEVER,
        specific_test=None,
        files=None,
    )

    mock_language_analyzer.analyze.assert_called_once_with(Path("."), None)


def test_get_commited_files_returns_commit_diff(
    scan_action: ScanAction,
    mock_git_repo: MagicMock,
    mock_secureli_config: MagicMock,
):
    mock_secureli_config.load.return_value = ConfigModels.SecureliConfig(
        languages=["RadLang"], version_installed=1
    )
    mock_files = [Path("file1.py"), Path("file2.py")]
    mock_git_repo.get_commit_diff.return_value = mock_files
    result = scan_action._get_commited_files(scan_mode=ScanMode.STAGED_ONLY)
    assert result == mock_files


def test_get_commited_files_returns_none_when_not_installed(
    scan_action: ScanAction,
    mock_secureli_config: MagicMock,
):
    mock_secureli_config.load.return_value = ConfigModels.SecureliConfig(
        languages=[], version_installed=None
    )
    result = scan_action._get_commited_files(scan_mode=ScanMode.STAGED_ONLY)
    assert result is None


def test_get_commited_files_returns_when_scan_mode_is_not_staged_only(
    scan_action: ScanAction,
    mock_secureli_config: MagicMock,
):
    mock_secureli_config.load.return_value = ConfigModels.SecureliConfig(
        languages=["RadLang"], version_installed=1
    )
    result = scan_action._get_commited_files(scan_mode=ScanMode.ALL_FILES)
    assert result is None<|MERGE_RESOLUTION|>--- conflicted
+++ resolved
@@ -67,15 +67,6 @@
 
 
 @pytest.fixture()
-def mock_custom_regex_scanner() -> MagicMock:
-    mock_custom_regex_scanner = MagicMock()
-    mock_custom_regex_scanner.scan_repo.return_value = ScanResult(
-        successful=True, failures=[]
-    )
-    return mock_custom_regex_scanner
-
-
-@pytest.fixture()
 def mock_updater() -> MagicMock:
     mock_updater = MagicMock()
     return mock_updater
@@ -153,23 +144,13 @@
 @pytest.fixture()
 def scan_action(
     action_deps: ActionDependencies,
-<<<<<<< HEAD
     mock_custom_scanners: MagicMock,
-=======
-    mock_pii_scanner: MagicMock,
-    mock_custom_regex_scanner: MagicMock,
->>>>>>> 1917ccae
     mock_git_repo: MagicMock,
 ) -> ScanAction:
     return ScanAction(
         action_deps=action_deps,
         hooks_scanner=action_deps.hooks_scanner,
-<<<<<<< HEAD
         custom_scanners=mock_custom_scanners,
-=======
-        pii_scanner=mock_pii_scanner,
-        custom_regex_scanner=mock_custom_regex_scanner,
->>>>>>> 1917ccae
         git_repo=mock_git_repo,
     )
 
@@ -183,12 +164,7 @@
 def test_that_scan_repo_errors_if_not_successful(
     scan_action: ScanAction,
     mock_hooks_scanner: MagicMock,
-<<<<<<< HEAD
     mock_custom_scanners: MagicMock,
-=======
-    mock_pii_scanner: MagicMock,
-    mock_custom_regex_scanner: MagicMock,
->>>>>>> 1917ccae
     mock_secureli_config: MagicMock,
     mock_language_analyzer: MagicMock,
 ):
@@ -200,11 +176,6 @@
     mock_custom_scanners.scan_repo.return_value = ScanResult(
         successful=False, output="So much PII", failures=[]
     )
-
-    mock_custom_regex_scanner.scan_repo.return_vale = ScanResult(
-        successful=False, output="Horrible regex pattern matched", failures=[]
-    )
-
     mock_hooks_scanner.scan_repo.return_value = ScanResult(
         successful=False, output="Bad Error", failures=[]
     )
