from pathlib import Path
from secureli.modules.shared.abstractions.pre_commit import RevisionPair
from secureli.actions.action import ActionDependencies
from secureli.actions.scan import ScanAction
from secureli.modules.shared.models.echo import Level
from secureli.modules.shared.models.exit_codes import ExitCode
from secureli.modules.shared.models.install import VerifyOutcome
from secureli.modules.shared.models.language import AnalyzeResult
from secureli.modules.shared.models.logging import LogAction
from secureli.modules.shared.models.publish_results import PublishResultsOption
from secureli.modules.shared.models.result import Result
from secureli.modules.shared.models.scan import ScanMode, ScanResult
from secureli.repositories.secureli_config import SecureliConfig, VerifyConfigOutcome
from secureli.repositories import repo_settings
from unittest import mock
from unittest.mock import MagicMock, patch
from pytest_mock import MockerFixture

import os
import pytest

from secureli.settings import Settings

test_folder_path = Path("does-not-matter")


@pytest.fixture()
def mock_hooks_scanner(mock_pre_commit) -> MagicMock:
    mock_hooks_scanner = MagicMock()
    mock_hooks_scanner.scan_repo.return_value = ScanResult(successful=True, failures=[])
    mock_hooks_scanner.pre_commit = mock_pre_commit
    return mock_hooks_scanner


@pytest.fixture()
def mock_pre_commit() -> MagicMock:
    mock_pre_commit = MagicMock()
    mock_pre_commit.get_pre_commit_config.return_value = (
        repo_settings.PreCommitSettings(
            repos=[
                repo_settings.PreCommitRepo(
                    repo="http://example-repo.com/",
                    rev="master",
                    hooks=[
                        repo_settings.PreCommitHook(
                            id="hook-id",
                            arguments=None,
                            additional_args=None,
                        )
                    ],
                )
            ]
        )
    )
    mock_pre_commit.check_for_hook_updates.return_value = {}
    return mock_pre_commit


@pytest.fixture()
def mock_pii_scanner() -> MagicMock:
    mock_pii_scanner = MagicMock()
    mock_pii_scanner.scan_repo.return_value = ScanResult(successful=True, failures=[])
    return mock_pii_scanner


@pytest.fixture()
def mock_updater() -> MagicMock:
    mock_updater = MagicMock()
    return mock_updater


@pytest.fixture()
def mock_git_repo() -> MagicMock:
    return MagicMock()


@pytest.fixture()
def mock_get_time_near_epoch(mocker: MockerFixture) -> MagicMock:
    return mocker.patch(
        "secureli.actions.scan.time", return_value=1.0
    )  # 1 second after epoch


@pytest.fixture()
def mock_get_time_far_from_epoch(mocker: MockerFixture) -> MagicMock:
    return mocker.patch("secureli.actions.scan.time", return_value=1e6)


@pytest.fixture()
def mock_default_settings(mock_settings_repository: MagicMock) -> MagicMock:
    mock_echo_settings = repo_settings.EchoSettings(level=Level.info)
    mock_settings_file = repo_settings.SecureliFile(echo=mock_echo_settings)
    mock_settings_repository.load.return_value = mock_settings_file

    return mock_settings_repository


@pytest.fixture()
def mock_pass_install_verification(
    mock_secureli_config: MagicMock, mock_language_support: MagicMock
):
    mock_secureli_config.load.return_value = SecureliConfig(
        languages=["RadLang"], version_installed="abc123"
    )
    mock_language_support.version_for_language.return_value = "abc123"


@pytest.fixture()
def action_deps(
    mock_echo: MagicMock,
    mock_language_analyzer: MagicMock,
    mock_language_support: MagicMock,
    mock_hooks_scanner: MagicMock,
    mock_secureli_config: MagicMock,
    mock_settings_repository: MagicMock,
    mock_updater: MagicMock,
) -> ActionDependencies:
    return ActionDependencies(
        mock_echo,
        mock_language_analyzer,
        mock_language_support,
        mock_hooks_scanner,
        mock_secureli_config,
        mock_settings_repository,
        mock_updater,
    )


@pytest.fixture()
def scan_action(
    action_deps: ActionDependencies,
    mock_logging_service: MagicMock,
<<<<<<< HEAD
    mock_pii_scanner: MagicMock,
=======
    mock_git_repo: MagicMock,
>>>>>>> fbd983db
) -> ScanAction:
    return ScanAction(
        action_deps=action_deps,
        echo=action_deps.echo,
        logging=mock_logging_service,
<<<<<<< HEAD
        hooks_scanner=action_deps.hooks_scanner,
        pii_scanner=mock_pii_scanner,
=======
        scanner=action_deps.scanner,
        git_repo=mock_git_repo,
>>>>>>> fbd983db
    )


@pytest.fixture()
def mock_post_log(mocker: MockerFixture) -> MagicMock:
    return mocker.patch("secureli.modules.shared.utilities.post_log")


@mock.patch.dict(os.environ, {"API_KEY": "", "API_ENDPOINT": ""}, clear=True)
def test_that_scan_repo_errors_if_not_successful(
    scan_action: ScanAction,
    mock_hooks_scanner: MagicMock,
    mock_pii_scanner: MagicMock,
    mock_secureli_config: MagicMock,
    mock_language_analyzer: MagicMock,
):
    mock_language = "RadLang"
    mock_language_analyzer.analyze.return_value = AnalyzeResult(
        language_proportions={f"{mock_language}": 1.0},
        skipped_files=[],
    )
    mock_pii_scanner.scan_repo.return_value = ScanResult(
        successful=False, output="So much PII", failures=[]
    )
    mock_hooks_scanner.scan_repo.return_value = ScanResult(
        successful=False, output="Bad Error", failures=[]
    )
    mock_secureli_config.load.return_value = SecureliConfig(
        languages=[mock_language], version_installed="abc123"
    )

    with pytest.raises(SystemExit) as sys_ext_info:
        scan_action.scan_repo(test_folder_path, ScanMode.STAGED_ONLY, False)

    assert sys_ext_info.value.code is ExitCode.SCAN_ISSUES_DETECTED.value


@mock.patch.dict(os.environ, {"API_KEY": "", "API_ENDPOINT": ""}, clear=True)
def test_that_scan_repo_scans_if_installed(
    scan_action: ScanAction,
    mock_secureli_config: MagicMock,
    mock_language_support: MagicMock,
    mock_hooks_scanner: MagicMock,
    mock_language_analyzer: MagicMock,
):
    mock_language_analyzer.analyze.return_value = AnalyzeResult(
        language_proportions={"RadLang": 1.0},
        skipped_files=[],
    )
    mock_secureli_config.load.return_value = SecureliConfig(
        languages=["RadLang"], version_installed="abc123"
    )
    mock_language_support.version_for_language.return_value = "abc123"

    scan_action.scan_repo(
        test_folder_path, ScanMode.STAGED_ONLY, False, None, "detect-secrets"
    )

    mock_hooks_scanner.scan_repo.assert_called_once()


@mock.patch.dict(os.environ, {"API_KEY": "", "API_ENDPOINT": ""}, clear=True)
def test_that_scan_repo_conducts_all_scans_and_merges_results(
    scan_action: ScanAction,
    mock_secureli_config: MagicMock,
    mock_language_support: MagicMock,
    mock_hooks_scanner: MagicMock,
    mock_pii_scanner: MagicMock,
    mock_language_analyzer: MagicMock,
    mock_echo: MagicMock,
):
    mock_language_analyzer.analyze.return_value = AnalyzeResult(
        language_proportions={"RadLang": 1.0},
        skipped_files=[],
    )
    mock_secureli_config.load.return_value = SecureliConfig(
        languages=["RadLang"], version_installed="abc123"
    )
    mock_language_support.version_for_language.return_value = "abc123"
    mock_failure_1 = "Hooks scan failure"
    mock_failure_2 = "PII scan failure"
    mock_hooks_scanner.scan_repo.return_value = ScanResult(
        successful=False, failures=[], output=mock_failure_1
    )
    mock_pii_scanner.scan_repo.return_value = ScanResult(
        successful=False, failures=[], output=mock_failure_2
    )

    with pytest.raises(SystemExit):
        scan_action.scan_repo(test_folder_path, ScanMode.STAGED_ONLY, False)
        mock_hooks_scanner.scan_repo.assert_called_once()
        mock_pii_scanner.scan_repo.assert_called_once()
        mock_echo.print.assert_called_once_with(f"\n{mock_failure_1}\n{mock_failure_2}")


@mock.patch.dict(os.environ, {"API_KEY": "", "API_ENDPOINT": ""}, clear=True)
def test_that_scan_repo_continue_scan_if_upgrade_canceled(
    scan_action: ScanAction,
    mock_secureli_config: MagicMock,
    mock_language_support: MagicMock,
    mock_hooks_scanner: MagicMock,
    mock_pii_scanner: MagicMock,
    mock_echo: MagicMock,
    mock_language_analyzer: MagicMock,
):
    mock_language_analyzer.analyze.return_value = AnalyzeResult(
        language_proportions={"RadLang": 1.0},
        skipped_files=[],
    )
    mock_secureli_config.load.return_value = SecureliConfig(
        languages=["RadLang"], version_installed="abc123"
    )
    mock_language_support.version_for_language.return_value = "xyz987"
    mock_echo.confirm.return_value = False

    scan_action.scan_repo(test_folder_path, ScanMode.STAGED_ONLY, False)

    mock_hooks_scanner.scan_repo.assert_called_once()
    mock_pii_scanner.scan_repo.assert_called_once()


@mock.patch.dict(os.environ, {"API_KEY": "", "API_ENDPOINT": ""}, clear=True)
def test_that_scan_repo_does_not_scan_if_not_installed(
    scan_action: ScanAction,
    mock_hooks_scanner: MagicMock,
    mock_pii_scanner: MagicMock,
    mock_secureli_config: MagicMock,
    mock_echo: MagicMock,
    mock_language_analyzer: MagicMock,
):
    with patch.object(Path, "exists", return_value=False):
        mock_secureli_config.load.return_value = SecureliConfig()
        mock_secureli_config.verify.return_value = VerifyConfigOutcome.UP_TO_DATE
        mock_echo.confirm.return_value = False

        scan_action.scan_repo(test_folder_path, ScanMode.STAGED_ONLY, False)

        mock_hooks_scanner.scan_repo.assert_not_called()
        mock_pii_scanner.scan_repo.assert_not_called()


def test_that_scan_checks_for_updates(
    scan_action: ScanAction,
    mock_hooks_scanner: MagicMock,
    mock_secureli_config: MagicMock,
    mock_pass_install_verification: MagicMock,
):
    scan_action.scan_repo(test_folder_path, ScanMode.STAGED_ONLY, always_yes=True)
    mock_hooks_scanner.pre_commit.check_for_hook_updates.assert_called_once()


def test_that_scan_only_checks_for_updates_periodically(
    scan_action: ScanAction,
    mock_hooks_scanner: MagicMock,
    mock_get_time_near_epoch: MagicMock,
    mock_secureli_config: MagicMock,
):
    mock_secureli_config.load.return_value = SecureliConfig()

    scan_action.scan_repo(test_folder_path, ScanMode.STAGED_ONLY, always_yes=True)
    mock_hooks_scanner.pre_commit.check_for_hook_updates.assert_not_called()


def test_that_scan_update_check_uses_pre_commit_config(
    scan_action: ScanAction,
    mock_hooks_scanner: MagicMock,
    mock_secureli_config: MagicMock,
):
    mock_secureli_config.load.return_value = SecureliConfig()
    scan_action.scan_repo(test_folder_path, ScanMode.STAGED_ONLY, always_yes=True)
    mock_hooks_scanner.pre_commit.get_pre_commit_config.assert_called_once()


# Test that _check_secureli_hook_updates returns UP_TO_DATE if no hooks need updating
def test_scan_update_check_return_value_when_up_to_date(
    scan_action: ScanAction,
    mock_hooks_scanner: MagicMock,
    mock_secureli_config: MagicMock,
):
    mock_secureli_config.load.return_value = SecureliConfig()
    result = scan_action._check_secureli_hook_updates(test_folder_path)
    assert result.outcome == VerifyOutcome.UP_TO_DATE


# Test that _check_secureli_hook_updates returns UPDATE_CANCELED if hooks need updating
def test_scan_update_check_return_value_when_not_up_to_date(
    scan_action: ScanAction,
    mock_hooks_scanner: MagicMock,
    mock_secureli_config: MagicMock,
):
    mock_secureli_config.load.return_value = SecureliConfig()
    mock_hooks_scanner.pre_commit.check_for_hook_updates.return_value = {
        "http://example-repo.com/": RevisionPair(oldRev="old-rev", newRev="new-rev")
    }
    result = scan_action._check_secureli_hook_updates(test_folder_path)
    assert result.outcome == VerifyOutcome.UPDATE_CANCELED


# Validate that scan_repo persists changes to the .secureli.yaml file after checking for hook updates
def test_that_scan_update_check_updates_last_check_time(
    scan_action: ScanAction,
    mock_hooks_scanner: MagicMock,
    mock_get_time_far_from_epoch: MagicMock,
    mock_secureli_config: MagicMock,
    mock_pass_install_verification: MagicMock,
):
    mock_secureli_config.load.return_value = SecureliConfig(
        languages=["RadLang", "BadLang"], version_installed="abc123"
    )
    mock_secureli_config.verify.return_value = VerifyConfigOutcome.UP_TO_DATE
    scan_action.scan_repo(test_folder_path, ScanMode.STAGED_ONLY, always_yes=True)
    mock_secureli_config.save.assert_called_once()
    assert mock_secureli_config.save.call_args.args[0].last_hook_update_check == 1e6


def test_publish_results_always(scan_action: ScanAction, mock_post_log: MagicMock):
    mock_post_log.return_value.result = Result.SUCCESS
    mock_post_log.return_value.result_message = "Success"

    scan_action.publish_results(
        PublishResultsOption.ALWAYS,
        action_successful=True,
        log_str="log_str",
    )

    mock_post_log.assert_called_once_with("log_str", Settings())
    scan_action.logging.success.assert_called_once_with(LogAction.publish)


def test_publish_results_on_fail_and_action_successful(
    scan_action: ScanAction, mock_post_log: MagicMock
):
    scan_action.publish_results(
        publish_results_condition=PublishResultsOption.ON_FAIL,
        action_successful=True,
        log_str="log_str",
    )

    mock_post_log.assert_not_called()
    scan_action.logging.success.assert_not_called()


def test_publish_results_on_fail_and_action_not_successful(
    scan_action: ScanAction, mock_post_log: MagicMock
):
    mock_post_log.return_value.result = Result.FAILURE
    mock_post_log.return_value.result_message = "Failure"

    scan_action.publish_results(
        publish_results_condition=PublishResultsOption.ON_FAIL,
        action_successful=False,
        log_str="log_str",
    )

    mock_post_log.assert_called_once_with("log_str", Settings())
    scan_action.logging.failure.assert_called_once_with(LogAction.publish, "Failure")


def test_verify_install_is_called_with_commted_files(
    scan_action: ScanAction,
    mock_git_repo: MagicMock,
    mock_secureli_config: MagicMock,
    mock_language_analyzer: MagicMock,
):
    mock_secureli_config.load.return_value = SecureliConfig(
        languages=["RadLang"], version_installed=1
    )

    mock_files = ["file1.py", "file2.py"]

    mock_git_repo.get_commit_diff.return_value = mock_files
    scan_action.scan_repo(
        folder_path=Path(""),
        scan_mode=ScanMode.STAGED_ONLY,
        always_yes=True,
        publish_results_condition=PublishResultsOption.NEVER,
        specific_test=None,
        files=None,
    )

    mock_language_analyzer.analyze.assert_called_once_with(
        Path("."), [Path(file) for file in mock_files]
    )


def test_verify_install_is_called_with_user_specified_files(
    scan_action: ScanAction,
    mock_git_repo: MagicMock,
    mock_secureli_config: MagicMock,
    mock_language_analyzer: MagicMock,
):
    mock_secureli_config.load.return_value = SecureliConfig(
        languages=["RadLang"], version_installed=1
    )

    mock_files = ["file1.py", "file2.py"]

    mock_git_repo.get_commit_diff.return_value = None
    scan_action.scan_repo(
        folder_path=Path(""),
        scan_mode=ScanMode.STAGED_ONLY,
        always_yes=True,
        publish_results_condition=PublishResultsOption.NEVER,
        specific_test=None,
        files=mock_files,
    )

    mock_language_analyzer.analyze.assert_called_once_with(
        Path("."), [Path(file) for file in mock_files]
    )


def test_verify_install_is_called_with_no_specified_files(
    scan_action: ScanAction,
    mock_git_repo: MagicMock,
    mock_secureli_config: MagicMock,
    mock_language_analyzer: MagicMock,
):
    mock_secureli_config.load.return_value = SecureliConfig(
        languages=["RadLang"], version_installed=1
    )

    mock_git_repo.get_commit_diff.return_value = None
    scan_action.scan_repo(
        folder_path=Path(""),
        scan_mode=ScanMode.STAGED_ONLY,
        always_yes=True,
        publish_results_condition=PublishResultsOption.NEVER,
        specific_test=None,
        files=None,
    )

    mock_language_analyzer.analyze.assert_called_once_with(Path("."), None)


def test_get_commited_files_returns_commit_diff(
    scan_action: ScanAction,
    mock_git_repo: MagicMock,
    mock_secureli_config: MagicMock,
):
    mock_secureli_config.load.return_value = SecureliConfig(
        languages=["RadLang"], version_installed=1
    )
    mock_files = [Path("file1.py"), Path("file2.py")]
    mock_git_repo.get_commit_diff.return_value = mock_files
    result = scan_action.get_commited_files(scan_mode=ScanMode.STAGED_ONLY)
    assert result == mock_files


def test_get_commited_files_returns_none_when_not_installed(
    scan_action: ScanAction,
    mock_secureli_config: MagicMock,
):
    mock_secureli_config.load.return_value = SecureliConfig(
        languages=[], version_installed=None
    )
    result = scan_action.get_commited_files(scan_mode=ScanMode.STAGED_ONLY)
    assert result is None


def test_get_commited_files_returns_when_scan_mode_is_not_staged_only(
    scan_action: ScanAction,
    mock_secureli_config: MagicMock,
):
    mock_secureli_config.load.return_value = SecureliConfig(
        languages=["RadLang"], version_installed=1
    )
    result = scan_action.get_commited_files(scan_mode=ScanMode.ALL_FILES)
    assert result is None<|MERGE_RESOLUTION|>--- conflicted
+++ resolved
@@ -130,23 +130,16 @@
 def scan_action(
     action_deps: ActionDependencies,
     mock_logging_service: MagicMock,
-<<<<<<< HEAD
     mock_pii_scanner: MagicMock,
-=======
     mock_git_repo: MagicMock,
->>>>>>> fbd983db
 ) -> ScanAction:
     return ScanAction(
         action_deps=action_deps,
         echo=action_deps.echo,
         logging=mock_logging_service,
-<<<<<<< HEAD
         hooks_scanner=action_deps.hooks_scanner,
         pii_scanner=mock_pii_scanner,
-=======
-        scanner=action_deps.scanner,
         git_repo=mock_git_repo,
->>>>>>> fbd983db
     )
 
 
