--- conflicted
+++ resolved
@@ -1,39 +1,18 @@
-<<<<<<< HEAD
 # See https://pre-commit.com for more information
 # See https://pre-commit.com/hooks.html for more hooks
 repos:
--   repo: https://github.com/pre-commit/pre-commit-hooks
-    rev: v4.6.0
-    hooks:
-    -   id: trailing-whitespace
-    -   id: end-of-file-fixer
-    -   id: check-yaml
-    -   id: check-added-large-files
--   repo: https://github.com/psf/black-pre-commit-mirror
-    rev: 24.4.2
-    hooks:
-    -   id: black
--   repo: https://github.com/yelp/detect-secrets
-    rev: v1.4.0
-    hooks:
-    -   id: detect-secrets
-=======
-# See https://pre-commit.com for more information
-# See https://pre-commit.com/hooks.html for more hooks
-repos:
--   repo: https://github.com/pre-commit/pre-commit-hooks
-    rev: v4.6.0
-    hooks:
-    -   id: trailing-whitespace
-    -   id: end-of-file-fixer
-    -   id: check-yaml
-    -   id: check-added-large-files
--   repo: https://github.com/psf/black-pre-commit-mirror
-    rev: 24.4.1
-    hooks:
-    -   id: black
--   repo: https://github.com/yelp/detect-secrets
-    rev: v1.4.0
-    hooks:
-    -   id: detect-secrets
->>>>>>> 454ec287
+    - repo: https://github.com/pre-commit/pre-commit-hooks
+      rev: v4.6.0
+      hooks:
+          - id: trailing-whitespace
+          - id: end-of-file-fixer
+          - id: check-yaml
+          - id: check-added-large-files
+    - repo: https://github.com/psf/black-pre-commit-mirror
+      rev: 24.4.2
+      hooks:
+          - id: black
+    - repo: https://github.com/yelp/detect-secrets
+      rev: v1.4.0
+      hooks:
+          - id: detect-secrets