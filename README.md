[![SeCureLI Logo](https://repository-images.githubusercontent.com/606206029/aa43fa10-689b-4f8a-a6dc-2e9ed06d9e2d)](https://github.com/slalombuild/secureli)

<h1 align="center">SeCureLI</h1>
<strong>The Builder's Security CLI</strong>

SeCureLI is a tool that enables you to experience the delight of building products by helping you get ideas from your head into working software as frictionlessly as possible, in a reliable, secure, scalable, and observable way.

SeCureLI:
- scans your local repo for secrets before you commit code to a remote repository
- installs linters based on the code of your project to support security and coding best practices
- configures all the hooks needed so you don’t have to

SeCureLI isn’t a magic tool that makes things secure because you have it. It enables a lot of other tools that you could set up individually and helps you as a builder write better code.

# Environment Requirements

## Mac Only (for now!)

Note that, as of today, this repo is being built on and tested against macOS 12.6 Monterey. Windows support will be coming soon™.

## Supported Languages
SeCureLI has Slalom-maintained templates for security management of the following languages.
- C# .Net
- Java
- Python
- Terraform
- TypeScript

## Planned Languages
SeCureLI is currently in alpha, with support for additional languages planned, including:
- JavaScript

## Python 3.9.9

This repo was started against Python 3.9.9, which released 11/15/2021. Security support will last until 10/05/2025. Newer versions should be fine, older versions will likely not work.

## C Compiler

Certain dependencies are implemented as C extensions. Under certain circumstances, you may need to compile the package from sources on your machine. You’ll need a C compiler and Python header files, such as Xcode and Xcode’s command line tools for the Mac, if this is the case. Generally you’ll be guided through this process as you attempt to resolve dependencies (see `poetry install` below).

Do no setup for this requirement unless prompted to do so, and then follow the instructions given.

# Cloning the Repo and Setup

- Install Homebrew if needed
  - https://brew.sh
  - Run these three commands (or something like them) in your terminal to add Homebrew to your PATH:

```commandline
    echo '# Set PATH, MANPATH, etc., for Homebrew.' >> /Users/[username]/.zprofile
    echo 'eval "$(/opt/homebrew/bin/brew shellenv)"' >> /Users/[username]/.zprofile
    eval "$(/opt/homebrew/bin/brew shellenv)"
```

- Using Homebrew, install python if needed (installs 3.9.6 as of 11/04/2022)
  - `brew install python`
- Install [Poetry](https://python-poetry.org/docs/)
  - Troubleshooting: If you get an error about python and virtual environments, and you have just installed python using Homebrew, you may need to close and relaunch your terminal
  - Similar to the next steps in the homebrew section, follow the instructions to register Poetry with your PATH, running something like the following:

```commandline
echo '# Add Poetry bin directory to the PATH' >> /Users/tristanl/.zprofile
echo 'export PATH="/Users/[username]/.local/bin:$PATH"' >> /Users/[username]/.zprofile
source ~/.zprofile
```

- Install [PyCharm Community Edition](https://www.jetbrains.com/pycharm/download/#section=mac)
  - Launch PyCharm and create a new sample project
  - Use the Tools menu and select `Create Command-line Launcher...`
    - Troubleshooting: You may need to create a new project in order to see the Tools menu
  - Perform a one-time configuration of Poetry into PyCharm. Follow the instructions on PyCharm’s website
    - [https://www.jetbrains.com/help/pycharm/poetry.html](https://www.jetbrains.com/help/pycharm/poetry.html)
- Clone the repo
  - `git clone git@bitbucket.org:slalom-consulting/secureli.git`
  - `cd secureli`
- Activate a virtual environment using Poetry
  - `poetry shell`
  - This will activate a new virtual environment, and PyCharm should automatically pick this up.
    - To leave this virtual environment, use `exit`, not `deactivate`
- Install your dependencies with Poetry
  - `poetry install`
- Open the new repo with PyCharm
  - `charm .` (assuming you set up the Command-line Launcher above 👆)
  - Say “OK” when prompted to create a poetry environment using pyproject.toml
- From the terminal, either in PyCharm or in the OS Terminal, type `secureli` and press Enter. You should see SeCureLI’s documentation appear, with a list of supported commands.
- Run the tests
  - `pytest`
- Calculate code coverage
  - `coverage run -m pytest && coverage html`
  - Open the `htmlcov/index.html` file to view your coverage report
- Try it out!
  - With the virtual environment still activated, and having installed (i.e. `poetry shell && poetry install`), run `secureli` and check out the Usage instructions
  - Right now, all it does is try to determine what the language is of the repo

## Create your first Run/Debug Configuration

- At the top-right of the PyCharm window, select the dropdown for managing Run/Debug configurations (it should say “Current File”) and choose “Edit Configurations…”
  - Add a new “Python” run configuration
  - Enter “Init” as the name
  - For Script path, type `secureli/main.py`
  - For Parameters, type `init`
  - For Working directory, use the file browser to select the outer “secureli” folder, NOT the inner folder.
    - **Bad** Example: /Users/[username]/Development/secureli**/secureli/**
    - **Good** Example: /Users/[username]/Development/secureli/
    - It will appear as an absolute path, but hopefully should be relative for others
  - Hit “OK” to save and select your first Run/Debug configuration

## Testing your Init Configuration

- Hit the triangle-shaped Run button next to the dropdown, which should say “Init”
  - If it does not say “Init”, select it in the dropdown
- This should display terminal output within PyCharm that looks like the following:

```jsx
/secureli-LF8LGRWE-py3.9/bin/python secureli/main.py init
SeCureLI has not been setup yet. Initialize SeCureLI now? [Y/n]:
```

This is a working prompt. If this is your first time running this, answer “Y” (or just press enter) and you’ll install SeCureLI for SeCureLI! It should detect the python repo and setup your pre-commit hooks. Your output should look like this:

```commandline
% secureli/main.py init
SeCureLI has not been setup yet. Initialize SeCureLI now? [Y/n]: Y
Detected the following languages:
- Python: 93%
- YAML: 7%
Overall Detected Language: Python
Installing support for Python
pre-commit installed at .git/hooks/pre-commit
Python pre-commit checks installed successfully
```

Running Init a second time should detect that the repo is configured and up-to-date:

```python
/secureli-LF8LGRWE-py3.9/bin/python secureli/main.py init
Already installed for Python language and up to date
```

## Creating the remaining Run/Debug Configurations

- Click the Run/Debug Configuration, which should show “Init” as the selected configuration, and choose “Edit Configurations…”
- With the “Init” configuration shown in the list view on the left, click the Copy Configuration button (or hit Command-D on your keyboard) four times to create four copies of the configuration
- Leaving the original “Init” configuration untouched, adjust the four copies with the following contents:
  - Name: Scan
    - Parameters: `scan`
  - Name: Update
    - Parameters: `update`
<<<<<<< HEAD
  - Name: build
=======
  - Name: Build
>>>>>>> 6b62005e
    - Parameters: `build`
- Test each of these configurations and see that the expected “not yet implemented” message is shown

# Usage

Once installed, whether by cloning and setting up the repo in a virtual environment or by installing it via brew (future state), you can see the latest documentation for SeCureLI by entering the following on a command prompt:

```python
% secureli --help
```

You will see a list of commands and descriptions of each. You can also pull up documentation for each command with the same pattern. For example:

```python
(secureli-py3.9) tristan@Tristans-MacBook-Pro secureli % secureli init --help

 Usage: secureli init [OPTIONS]

 Detect languages and initialize pre-commit hooks and linters for the project

╭─ Options ──────────────────────────────────────────────────────────────────────────────────────╮
│ --reset  -r        Disregard the installed configuration, if any, and treat as a new install   │
│ --yes    -y        Say 'yes' to every prompt automatically without input                       │
│ --help             Show this message and exit.                                                 │
╰────────────────────────────────────────────────────────────────────────────────────────────────╯
```

When invoking these commands, you can combine the short versions into a single flag. For example, the following commands are equivalent:

```python
% secureli init --reset --yes
% secureli init -ry
```

# Configuration

SeCureLI is configurable via a .secureli.yaml file present in the consuming repository.

## .secureli.yaml - top level

| Key                | Description                                                                                                                      |
|--------------------|----------------------------------------------------------------------------------------------------------------------------------|
| `repo_files`       | Affects how SeCureLI will interpret the repository, both for language analysis and as it executes various linters.               |
| `echo`             | Adjusts how SeCureLI will print information to the user.                                                                         |
| `language_support` | Affects SeCureLI's language analysis and support phase.                                                                          |
| `pre_commit`       | Enables various overrides and options for SeCureLI's configuration and usage of pre-commit, the underlying code analysis system. |

## .secureli.yaml - repo_files

| Key                       | Description                                                                                                                                                                                                                                                             |
|---------------------------|-------------------------------------------------------------------------------------------------------------------------------------------------------------------------------------------------------------------------------------------------------------------------|
| `max_file_size`           | A number in bytes. Files over this size will not be considered during language analysis, for speed purposes. Default: 100000                                                                                                                                            |
| `ignored_file_extensions` | Which file extensions not to consider during language analysis.                                                                                                                                                                                                         |
| `exclude_file_patterns`   | Which file patterns to ignore during language analysis and code analysis execution. Use a typical file pattern you might find in a .gitignore file, such as `*.py` or `tests/`. Certain patterns you will have to wrap in double-quotes for the entry to be valid YAML. |

## .secureli.yaml - echo

| Key     | Description                                                                                                                                        |
|---------|----------------------------------------------------------------------------------------------------------------------------------------------------|
| `level` | The log level to display to the user. Defaults to ERROR, which includes `error` and `print` messages, without including warnings or info messages. |

## .secureli.yaml - pre_commit

| Key                | Description                                                                                                                                                                                                                               |
|--------------------|-------------------------------------------------------------------------------------------------------------------------------------------------------------------------------------------------------------------------------------------|
| `repos`            | A set of template-based Pre-Commit Repos to configure with overrides, identified by URL. These override repo-configurations stored in the template, and attempting to modify a repo not configured into the template will have no effect. |
| `suppressed_repos` | A set of template-based Pre-Commit Repo URLs to completely remove from the final configuration. These remove repo configurations stored in the template, removing a repo not stored in the template will be ignored.                      |

## .secureli.yaml - pre_commit.repos

| Key                   | Description                                                                                                                                            |
|-----------------------|--------------------------------------------------------------------------------------------------------------------------------------------------------|
| `url`                 | The identifying URL of the repo being leveraged by pre-commit, within which one or more hooks can be leveraged.                                        |
| `hooks`               | A set of hooks associated with the specified repository to override. See the next section for what we can configure there.                             |
| `suppressed_hook_ids` | A set of hook IDs to remove from the repository as configured within the template. Hook IDs not present in the template configuration will be ignored. |

## .secureli.yaml - pre_commit.repos.hooks

| Key                     | Description                                                                                                                                                                                                                                                                  |
|-------------------------|------------------------------------------------------------------------------------------------------------------------------------------------------------------------------------------------------------------------------------------------------------------------------|
| `id`                    | The identifying string of the pre-commit hook to override.                                                                                                                                                                                                                   |
| `arguments`             | A set of arguments to provide to the pre-commit hook identified by `id`. These arguments overwrite any existing arguments.                                                                                                                                                   |
| `additional_args`       | A set of arguments to provide to the pre-commit hook identified by `id`. These arguments are appended after an existing arguments.                                                                                                                                           |
| `exclude_file_patterns` | A set of file patterns to provide to pre-commit to ignore for the purposes of this hook. Use a typical file pattern you might find in a .gitignore file, such as `*.py` or `tests/`. Certain patterns you will have to wrap in double-quotes for the entry to be valid YAML. |

# SeCureLI Architecture

![SeCureLI’s architecture, including actions, services, APIs and repositories. Oh, my!](images/secureli-architecture.png)

SeCureLI’s architecture, including actions, services, APIs and repositories. Oh, my!

## Main

The entry point of the application. The main module sets up the dependency injection container, validates the input via the Typer framework and identifies and executes a single action. Main is the only module in the system aware of the Container.

Unit tests of Main simply ensure that the Container is set up and leveraged to kick off Actions.

## Container

The container is where all potential dependencies are registered and wired up. Configuration is read here, and is fed into various objects as necessary. Though Main is the only module that is aware of the Container, the Container is aware of every Module.

Unit tests of the Container ensure that the various providers are validated and initialized. This helps prevent common mistakes where dependencies are manipulated but the Container’s wire-up code was not adjusted accordingly.

## Actions

Actions orchestrate other services and respond to user interactions with SeCureLI. One CLI command is handled by a single Action, and a single action only handles one command. They are one for one.

Unit tests of Actions are done with mock services and abstractions.

## Services

Services represent a single responsibility and some light interaction with other services. These can be simple, like the Echo Service, which enables the app’s actions and services to print output to the console. A complex service like the Language Analyzer Service leverages the Repo Files Repository, the Lexer Guesser and the Echo Service to analyze a repository's languages.

Services do not leverage 3rd Party or External Dependencies directly, not even the disk. Services may leverage other services as well as abstractions.

Unit tests of Services are done with mock services and abstractions.

## Abstractions

Abstractions are mini-services that are meant to encapsulate a 3rd-party dependency. This allows us to mock interfaces we don’t own easier than leveraging duck typing and magic mocks while testing our own logic. This also allows us to swap out the underlying dependency with less risk of disruption to our entire application.

Abstractions should ONLY provide this wrapping, and no other business logic, unless that business logic is part of the abstraction and leverages the abstraction itself (see `EchoAbstraction` for an example of this)

Please note: this can become unwieldy fast. If your CLI is to extensively leverage a large 3rd party dependency, and is unlikely to swap out this functionality, then it’s a judgment call of the author or team to not create an abstraction of this library. This author trusts your judgment and assures you that you will not be jailed or fined.

Unit tests of Abstractions are done with mock 3rd party dependencies, not the dependencies themselves!

## APIs & Repositories

Objects that provide **faithful** representation of the underlying system without additional business logic or opinions. This does not have to be an exhaustive implementation. In other words, if the API hosts 30 endpoints for Store CRUD operations, and you only need one (i.e. GET /stores), then you can implement the one. However, GET /stores will take a StoreRequest object and return a StoreResponse object (as defined by the Store API OpenAPI documentation).

Preferably, APIs and Repositories will surface entity objects that programmatically represent the underlying object, such as a Pydantic data model or a dataclass and NOT dictionaries!

**The API will not** decide to expose it as a class that takes a store name property and creates its own request that represents a store name search. That’s a service’s job.

**The API will not** apply caching behavior. That’s a service’s job.

**The API will not** orchestrate or chain multiple requests together. That’s a service’s job.

Hopefully you’re seeing a pattern here. At some point in an application, an object exists that faithfully represents a dependent system. One call to the API will be one HTTP request in terms derived from (preferably dictated by) the API itself, no exceptions.

Unit tests of APIs and repositories are done with mock 3rd party dependencies to ensure the translation logic of the API is working.

## Third Party Dependencies

Any library provided via PyPI should be considered a 3rd party library. Examples: Typer, Pygments, etc.

Third party dependencies **shall not be unit tested**, but efforts will be taken to unit test their consumers by mocking these dependencies. Traditionally, this will take the place of creating and leveraging Abstractions (see above).

### Dockerfiles
Docker is used in this project solely to provide an isolated environment for testing Secureli and testing other projects with Secureli. The process is:

- run the docker command to build it
- if it builds successfully, congrats you're done

The project assumes you have a functioning docker install. These have been tested with the Colima engine. There are commands built into the pyproject.toml file to run these dockerfile builds. To build one, run `poetry run poe docker-build-dockerfilename`.

Current Dockerfiles
- secureli_Dockerfile - builds secureli and runs the same tests and verifications as the cicd pipeline
- homebrew_Dockerfile: Designed to verify secureli functionality
  - installs Homebrew(linuxbrew) on a Debian images
  - taps our private secureli homebrew tap
  - installs Secureli
  - Checks out the public pip repo, inits secureli into the repo and runs a scan

## License

Copyright 2023 Slalom, Inc.

   Licensed under the Apache License, Version 2.0 (the "License");
   you may not use this file except in compliance with the License.
   You may obtain a copy of the License at

  [Apache 2.0 License](http://www.apache.org/licenses/LICENSE-2.0)

   Unless required by applicable law or agreed to in writing, software
   distributed under the License is distributed on an "AS IS" BASIS,
   WITHOUT WARRANTIES OR CONDITIONS OF ANY KIND, either express or implied.
   See the License for the specific language governing permissions and
   limitations under the License.<|MERGE_RESOLUTION|>--- conflicted
+++ resolved
@@ -146,11 +146,7 @@
     - Parameters: `scan`
   - Name: Update
     - Parameters: `update`
-<<<<<<< HEAD
-  - Name: build
-=======
-  - Name: Build
->>>>>>> 6b62005e
+    - Name: build
     - Parameters: `build`
 - Test each of these configurations and see that the expected “not yet implemented” message is shown
 
