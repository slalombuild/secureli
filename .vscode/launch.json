--- conflicted
+++ resolved
@@ -59,13 +59,8 @@
         },
         {
             "name": "Debug Tests",
-<<<<<<< HEAD
             "type": "debugpy",
             "request": "launch",
-=======
-            "type": "python",
-            "request": "test",
->>>>>>> 0d0ef856
             "program": "${file}",
             "purpose": ["debug-test"],
             "console": "integratedTerminal",
